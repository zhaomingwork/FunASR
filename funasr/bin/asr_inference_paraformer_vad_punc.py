#!/usr/bin/env python3

import json
import argparse
import logging
import sys
import time
from pathlib import Path
from typing import Optional
from typing import Sequence
from typing import Tuple
from typing import Union
from typing import Dict
from typing import Any
from typing import List
import math
import copy
import numpy as np
import torch
from typeguard import check_argument_types

from funasr.fileio.datadir_writer import DatadirWriter
from funasr.modules.beam_search.beam_search import BeamSearchPara as BeamSearch
from funasr.modules.beam_search.beam_search import Hypothesis
from funasr.modules.scorers.ctc import CTCPrefixScorer
from funasr.modules.scorers.length_bonus import LengthBonus
from funasr.modules.subsampling import TooShortUttError
from funasr.tasks.asr import ASRTaskParaformer as ASRTask
from funasr.tasks.lm import LMTask
from funasr.text.build_tokenizer import build_tokenizer
from funasr.text.token_id_converter import TokenIDConverter
from funasr.torch_utils.device_funcs import to_device
from funasr.torch_utils.set_all_random_seed import set_all_random_seed
from funasr.utils import config_argparse
from funasr.utils.cli_utils import get_commandline_args
from funasr.utils.types import str2bool
from funasr.utils.types import str2triple_str
from funasr.utils.types import str_or_none
from funasr.utils import asr_utils, wav_utils, postprocess_utils
from funasr.models.frontend.wav_frontend import WavFrontend
from funasr.tasks.vad import VADTask
from funasr.utils.timestamp_tools import time_stamp_lfr6_pl
from funasr.bin.punctuation_infer import Text2Punc
from funasr.models.e2e_asr_paraformer import BiCifParaformer

header_colors = '\033[95m'
end_colors = '\033[0m'


class Speech2Text:
    """Speech2Text class

    Examples:
            >>> import soundfile
            >>> speech2text = Speech2Text("asr_config.yml", "asr.pth")
            >>> audio, rate = soundfile.read("speech.wav")
            >>> speech2text(audio)
            [(text, token, token_int, hypothesis object), ...]

    """

    def __init__(
            self,
            asr_train_config: Union[Path, str] = None,
            asr_model_file: Union[Path, str] = None,
            cmvn_file: Union[Path, str] = None,
            lm_train_config: Union[Path, str] = None,
            lm_file: Union[Path, str] = None,
            token_type: str = None,
            bpemodel: str = None,
            device: str = "cpu",
            maxlenratio: float = 0.0,
            minlenratio: float = 0.0,
            dtype: str = "float32",
            beam_size: int = 20,
            ctc_weight: float = 0.5,
            lm_weight: float = 1.0,
            ngram_weight: float = 0.9,
            penalty: float = 0.0,
            nbest: int = 1,
            frontend_conf: dict = None,
            **kwargs,
    ):
        assert check_argument_types()

        # 1. Build ASR model
        scorers = {}
        asr_model, asr_train_args = ASRTask.build_model_from_file(
            asr_train_config, asr_model_file, cmvn_file=cmvn_file, device=device
        )
        frontend = None
        if asr_model.frontend is not None and asr_train_args.frontend_conf is not None:
            frontend = WavFrontend(cmvn_file=cmvn_file, **asr_train_args.frontend_conf)

        # logging.info("asr_model: {}".format(asr_model))
        # logging.info("asr_train_args: {}".format(asr_train_args))
        asr_model.to(dtype=getattr(torch, dtype)).eval()

        if asr_model.ctc != None:
            ctc = CTCPrefixScorer(ctc=asr_model.ctc, eos=asr_model.eos)
            scorers.update(
                ctc=ctc
            )
        token_list = asr_model.token_list
        scorers.update(
            length_bonus=LengthBonus(len(token_list)),
        )

        # 2. Build Language model
        if lm_train_config is not None:
            lm, lm_train_args = LMTask.build_model_from_file(
                lm_train_config, lm_file, device
            )
            scorers["lm"] = lm.lm

        # 3. Build ngram model
        # ngram is not supported now
        ngram = None
        scorers["ngram"] = ngram

        # 4. Build BeamSearch object
        # transducer is not supported now
        beam_search_transducer = None

        weights = dict(
            decoder=1.0 - ctc_weight,
            ctc=ctc_weight,
            lm=lm_weight,
            ngram=ngram_weight,
            length_bonus=penalty,
        )
        beam_search = BeamSearch(
            beam_size=beam_size,
            weights=weights,
            scorers=scorers,
            sos=asr_model.sos,
            eos=asr_model.eos,
            vocab_size=len(token_list),
            token_list=token_list,
            pre_beam_score_key=None if ctc_weight == 1.0 else "full",
        )

        beam_search.to(device=device, dtype=getattr(torch, dtype)).eval()
        for scorer in scorers.values():
            if isinstance(scorer, torch.nn.Module):
                scorer.to(device=device, dtype=getattr(torch, dtype)).eval()

        logging.info(f"Decoding device={device}, dtype={dtype}")

        # 5. [Optional] Build Text converter: e.g. bpe-sym -> Text
        if token_type is None:
            token_type = asr_train_args.token_type
        if bpemodel is None:
            bpemodel = asr_train_args.bpemodel

        if token_type is None:
            tokenizer = None
        elif token_type == "bpe":
            if bpemodel is not None:
                tokenizer = build_tokenizer(token_type=token_type, bpemodel=bpemodel)
            else:
                tokenizer = None
        else:
            tokenizer = build_tokenizer(token_type=token_type)
        converter = TokenIDConverter(token_list=token_list)
        logging.info(f"Text tokenizer: {tokenizer}")

        self.asr_model = asr_model
        self.asr_train_args = asr_train_args
        self.converter = converter
        self.tokenizer = tokenizer
        is_use_lm = lm_weight != 0.0 and lm_file is not None
        if (ctc_weight == 0.0 or asr_model.ctc == None) and not is_use_lm:
            beam_search = None
        self.beam_search = beam_search
        logging.info(f"Beam_search: {self.beam_search}")
        self.beam_search_transducer = beam_search_transducer
        self.maxlenratio = maxlenratio
        self.minlenratio = minlenratio
        self.device = device
        self.dtype = dtype
        self.nbest = nbest
        self.frontend = frontend
        self.encoder_downsampling_factor = 1
        if asr_train_args.encoder_conf["input_layer"] == "conv2d":
            self.encoder_downsampling_factor = 4

    @torch.no_grad()
    def __call__(
            self, speech: Union[torch.Tensor, np.ndarray], speech_lengths: Union[torch.Tensor, np.ndarray] = None,
            begin_time: int = 0, end_time: int = None,
    ):
        """Inference

        Args:
                speech: Input speech data
        Returns:
                text, token, token_int, hyp

        """
        assert check_argument_types()

        # Input as audio signal
        if isinstance(speech, np.ndarray):
            speech = torch.tensor(speech)

        if self.frontend is not None:
            # feats, feats_len = self.frontend.forward(speech, speech_lengths)
            # fbanks, fbanks_len = self.frontend.forward_fbank(speech, speech_lengths)
            feats, feats_len = self.frontend.forward_lfr_cmvn(speech, speech_lengths)
            feats = to_device(feats, device=self.device)
            feats_len = feats_len.int()
            self.asr_model.frontend = None
        else:
            feats = speech
            feats_len = speech_lengths
        lfr_factor = max(1, (feats.size()[-1] // 80) - 1)
        batch = {"speech": feats, "speech_lengths": feats_len}

        # a. To device
        batch = to_device(batch, device=self.device)

        # b. Forward Encoder
        enc, enc_len = self.asr_model.encode(**batch)
        if isinstance(enc, tuple):
            enc = enc[0]
        # assert len(enc) == 1, len(enc)
        enc_len_batch_total = torch.sum(enc_len).item() * self.encoder_downsampling_factor

        predictor_outs = self.asr_model.calc_predictor(enc, enc_len)
        pre_acoustic_embeds, pre_token_length, alphas, pre_peak_index = predictor_outs[0], predictor_outs[1], \
                                                                        predictor_outs[2], predictor_outs[3]
        pre_token_length = pre_token_length.round().long()
        if torch.max(pre_token_length) < 1:
            return []
        decoder_outs = self.asr_model.cal_decoder_with_predictor(enc, enc_len, pre_acoustic_embeds, pre_token_length)
        decoder_out, ys_pad_lens = decoder_outs[0], decoder_outs[1]

        if isinstance(self.asr_model, BiCifParaformer):
            _, _, us_alphas, us_cif_peak = self.asr_model.calc_predictor_timestamp(enc, enc_len,
                                                                                   pre_token_length)  # test no bias cif2

        results = []
        b, n, d = decoder_out.size()
        for i in range(b):
            x = enc[i, :enc_len[i], :]
            am_scores = decoder_out[i, :pre_token_length[i], :]
            if self.beam_search is not None:
                nbest_hyps = self.beam_search(
                    x=x, am_scores=am_scores, maxlenratio=self.maxlenratio, minlenratio=self.minlenratio
                )

                nbest_hyps = nbest_hyps[: self.nbest]
            else:
                yseq = am_scores.argmax(dim=-1)
                score = am_scores.max(dim=-1)[0]
                score = torch.sum(score, dim=-1)
                # pad with mask tokens to ensure compatibility with sos/eos tokens
                yseq = torch.tensor(
                    [self.asr_model.sos] + yseq.tolist() + [self.asr_model.eos], device=yseq.device
                )
                nbest_hyps = [Hypothesis(yseq=yseq, score=score)]

            for hyp in nbest_hyps:
                assert isinstance(hyp, (Hypothesis)), type(hyp)

                # remove sos/eos and get results
                last_pos = -1
                if isinstance(hyp.yseq, list):
                    token_int = hyp.yseq[1:last_pos]
                else:
                    token_int = hyp.yseq[1:last_pos].tolist()

                # remove blank symbol id, which is assumed to be 0
                token_int = list(filter(lambda x: x != 0 and x != 2, token_int))

                # Change integer-ids to tokens
                token = self.converter.ids2tokens(token_int)

                if self.tokenizer is not None:
                    text = self.tokenizer.tokens2text(token)
                else:
                    text = None

<<<<<<< HEAD
                if isinstance(self.asr_model, BiCifParaformer):
                    timestamp = time_stamp_lfr6_pl(us_alphas[i], us_cif_peak[i], copy.copy(token), begin_time, end_time)
                    results.append((text, token, token_int, timestamp, enc_len_batch_total, lfr_factor))
                else:
                    time_stamp = time_stamp_lfr6(alphas[i:i + 1, ], enc_len[i:i + 1, ], copy.copy(token), begin_time,
                                                 end_time)
                    results.append((text, token, token_int, time_stamp, enc_len_batch_total, lfr_factor))
=======
                timestamp = time_stamp_lfr6_pl(us_alphas[i], us_cif_peak[i], copy.copy(token), begin_time, end_time)
                results.append((text, token, token_int, timestamp, enc_len_batch_total, lfr_factor))
>>>>>>> bfdaf5c2

        # assert check_return_type(results)
        return results


class Speech2VadSegment:
    """Speech2VadSegment class

    Examples:
        >>> import soundfile
        >>> speech2segment = Speech2VadSegment("vad_config.yml", "vad.pt")
        >>> audio, rate = soundfile.read("speech.wav")
        >>> speech2segment(audio)
        [[10, 230], [245, 450], ...]

    """

    def __init__(
            self,
            vad_infer_config: Union[Path, str] = None,
            vad_model_file: Union[Path, str] = None,
            vad_cmvn_file: Union[Path, str] = None,
            device: str = "cpu",
            batch_size: int = 1,
            dtype: str = "float32",
            **kwargs,
    ):
        assert check_argument_types()

        # 1. Build vad model
        vad_model, vad_infer_args = VADTask.build_model_from_file(
            vad_infer_config, vad_model_file, device
        )
        frontend = None
        if vad_infer_args.frontend is not None:
            frontend = WavFrontend(cmvn_file=vad_cmvn_file, **vad_infer_args.frontend_conf)

        # logging.info("vad_model: {}".format(vad_model))
        # logging.info("vad_infer_args: {}".format(vad_infer_args))
        vad_model.to(dtype=getattr(torch, dtype)).eval()

        self.vad_model = vad_model
        self.vad_infer_args = vad_infer_args
        self.device = device
        self.dtype = dtype
        self.frontend = frontend
        self.batch_size = batch_size

    @torch.no_grad()
    def __call__(
            self, speech: Union[torch.Tensor, np.ndarray], speech_lengths: Union[torch.Tensor, np.ndarray] = None
    ) -> List[List[int]]:
        """Inference

        Args:
            speech: Input speech data
        Returns:
            text, token, token_int, hyp

        """
        assert check_argument_types()

        # Input as audio signal
        if isinstance(speech, np.ndarray):
            speech = torch.tensor(speech)

        if self.frontend is not None:
            self.frontend.filter_length_max = math.inf
            fbanks, fbanks_len = self.frontend.forward_fbank(speech, speech_lengths)
            feats, feats_len = self.frontend.forward_lfr_cmvn(fbanks, fbanks_len)
            fbanks = to_device(fbanks, device=self.device)
            feats = to_device(feats, device=self.device)
            feats_len = feats_len.int()
        else:
            raise Exception("Need to extract feats first, please configure frontend configuration")

        # b. Forward Encoder streaming
        t_offset = 0
        step = min(feats_len, 6000)
        segments = [[]] * self.batch_size
        for t_offset in range(0, feats_len, min(step, feats_len - t_offset)):
            if t_offset + step >= feats_len - 1:
                step = feats_len - t_offset
                is_final_send = True
            else:
                is_final_send = False
            batch = {
                "feats": feats[:, t_offset:t_offset + step, :],
                "waveform": speech[:, t_offset * 160:min(speech.shape[-1], (t_offset + step - 1) * 160 + 400)],
                "is_final_send": is_final_send
            }
            # a. To device
            batch = to_device(batch, device=self.device)
            segments_part = self.vad_model(**batch)
            if segments_part:
                for batch_num in range(0, self.batch_size):
                    segments[batch_num] += segments_part[batch_num]

        return fbanks, segments


def inference(
        maxlenratio: float,
        minlenratio: float,
        batch_size: int,
        beam_size: int,
        ngpu: int,
        ctc_weight: float,
        lm_weight: float,
        penalty: float,
        log_level: Union[int, str],
        data_path_and_name_and_type,
        asr_train_config: Optional[str],
        asr_model_file: Optional[str],
        cmvn_file: Optional[str] = None,
        raw_inputs: Union[np.ndarray, torch.Tensor] = None,
        lm_train_config: Optional[str] = None,
        lm_file: Optional[str] = None,
        token_type: Optional[str] = None,
        key_file: Optional[str] = None,
        word_lm_train_config: Optional[str] = None,
        bpemodel: Optional[str] = None,
        allow_variable_data_keys: bool = False,
        streaming: bool = False,
        output_dir: Optional[str] = None,
        dtype: str = "float32",
        seed: int = 0,
        ngram_weight: float = 0.9,
        nbest: int = 1,
        num_workers: int = 1,
        vad_infer_config: Optional[str] = None,
        vad_model_file: Optional[str] = None,
        vad_cmvn_file: Optional[str] = None,
        time_stamp_writer: bool = False,
        punc_infer_config: Optional[str] = None,
        punc_model_file: Optional[str] = None,
        **kwargs,
):
    inference_pipeline = inference_modelscope(
        maxlenratio=maxlenratio,
        minlenratio=minlenratio,
        batch_size=batch_size,
        beam_size=beam_size,
        ngpu=ngpu,
        ctc_weight=ctc_weight,
        lm_weight=lm_weight,
        penalty=penalty,
        log_level=log_level,
        asr_train_config=asr_train_config,
        asr_model_file=asr_model_file,
        cmvn_file=cmvn_file,
        raw_inputs=raw_inputs,
        lm_train_config=lm_train_config,
        lm_file=lm_file,
        token_type=token_type,
        key_file=key_file,
        word_lm_train_config=word_lm_train_config,
        bpemodel=bpemodel,
        allow_variable_data_keys=allow_variable_data_keys,
        streaming=streaming,
        output_dir=output_dir,
        dtype=dtype,
        seed=seed,
        ngram_weight=ngram_weight,
        nbest=nbest,
        num_workers=num_workers,
        vad_infer_config=vad_infer_config,
        vad_model_file=vad_model_file,
        vad_cmvn_file=vad_cmvn_file,
        time_stamp_writer=time_stamp_writer,
        punc_infer_config=punc_infer_config,
        punc_model_file=punc_model_file,
        **kwargs,
    )
    return inference_pipeline(data_path_and_name_and_type, raw_inputs)


def inference_modelscope(
        maxlenratio: float,
        minlenratio: float,
        batch_size: int,
        beam_size: int,
        ngpu: int,
        ctc_weight: float,
        lm_weight: float,
        penalty: float,
        log_level: Union[int, str],
        # data_path_and_name_and_type,
        asr_train_config: Optional[str],
        asr_model_file: Optional[str],
        cmvn_file: Optional[str] = None,
        lm_train_config: Optional[str] = None,
        lm_file: Optional[str] = None,
        token_type: Optional[str] = None,
        key_file: Optional[str] = None,
        word_lm_train_config: Optional[str] = None,
        bpemodel: Optional[str] = None,
        allow_variable_data_keys: bool = False,
        output_dir: Optional[str] = None,
        dtype: str = "float32",
        seed: int = 0,
        ngram_weight: float = 0.9,
        nbest: int = 1,
        num_workers: int = 1,
        vad_infer_config: Optional[str] = None,
        vad_model_file: Optional[str] = None,
        vad_cmvn_file: Optional[str] = None,
        time_stamp_writer: bool = True,
        punc_infer_config: Optional[str] = None,
        punc_model_file: Optional[str] = None,
        outputs_dict: Optional[bool] = True,
        param_dict: dict = None,
        **kwargs,
):
    assert check_argument_types()

    if word_lm_train_config is not None:
        raise NotImplementedError("Word LM is not implemented")
    if ngpu > 1:
        raise NotImplementedError("only single GPU decoding is supported")

    logging.basicConfig(
        level=log_level,
        format="%(asctime)s (%(module)s:%(lineno)d) %(levelname)s: %(message)s",
    )

    if ngpu >= 1 and torch.cuda.is_available():
        device = "cuda"
    else:
        device = "cpu"

    # 1. Set random-seed
    set_all_random_seed(seed)

    # 2. Build speech2vadsegment
    speech2vadsegment_kwargs = dict(
        vad_infer_config=vad_infer_config,
        vad_model_file=vad_model_file,
        vad_cmvn_file=vad_cmvn_file,
        device=device,
        dtype=dtype,
    )
    # logging.info("speech2vadsegment_kwargs: {}".format(speech2vadsegment_kwargs))
    speech2vadsegment = Speech2VadSegment(**speech2vadsegment_kwargs)

    # 3. Build speech2text
    speech2text_kwargs = dict(
        asr_train_config=asr_train_config,
        asr_model_file=asr_model_file,
        cmvn_file=cmvn_file,
        lm_train_config=lm_train_config,
        lm_file=lm_file,
        token_type=token_type,
        bpemodel=bpemodel,
        device=device,
        maxlenratio=maxlenratio,
        minlenratio=minlenratio,
        dtype=dtype,
        beam_size=beam_size,
        ctc_weight=ctc_weight,
        lm_weight=lm_weight,
        ngram_weight=ngram_weight,
        penalty=penalty,
        nbest=nbest,
    )
    speech2text = Speech2Text(**speech2text_kwargs)
    text2punc = None
    if punc_model_file is not None:
        text2punc = Text2Punc(punc_infer_config, punc_model_file, device=device, dtype=dtype)

    if output_dir is not None:
        writer = DatadirWriter(output_dir)
        ibest_writer = writer[f"1best_recog"]
        ibest_writer["token_list"][""] = " ".join(speech2text.asr_train_args.token_list)

    def _forward(data_path_and_name_and_type,
                 raw_inputs: Union[np.ndarray, torch.Tensor] = None,
                 output_dir_v2: Optional[str] = None,
                 fs: dict = None,
                 param_dict: dict = None,
                 ):
        # 3. Build data-iterator
        if data_path_and_name_and_type is None and raw_inputs is not None:
            if isinstance(raw_inputs, torch.Tensor):
                raw_inputs = raw_inputs.numpy()
            data_path_and_name_and_type = [raw_inputs, "speech", "waveform"]
        loader = ASRTask.build_streaming_iterator(
            data_path_and_name_and_type,
            dtype=dtype,
            fs=fs,
            batch_size=1,
            key_file=key_file,
            num_workers=num_workers,
            preprocess_fn=VADTask.build_preprocess_fn(speech2vadsegment.vad_infer_args, False),
            collate_fn=VADTask.build_collate_fn(speech2vadsegment.vad_infer_args, False),
            allow_variable_data_keys=allow_variable_data_keys,
            inference=True,
        )

        if param_dict is not None:
            use_timestamp = param_dict.get('use_timestamp', True)
        else:
            use_timestamp = True

        finish_count = 0
        file_count = 1
        lfr_factor = 6
        # 7 .Start for-loop
        asr_result_list = []
        output_path = output_dir_v2 if output_dir_v2 is not None else output_dir
        writer = None
        if output_path is not None:
            writer = DatadirWriter(output_path)
            ibest_writer = writer[f"1best_recog"]

        for keys, batch in loader:
            assert isinstance(batch, dict), type(batch)
            assert all(isinstance(s, str) for s in keys), keys
            _bs = len(next(iter(batch.values())))
            assert len(keys) == _bs, f"{len(keys)} != {_bs}"

            vad_results = speech2vadsegment(**batch)
            fbanks, vadsegments = vad_results[0], vad_results[1]
            for i, segments in enumerate(vadsegments):
                result_segments = [["", [], [], []]]
                for j, segment_idx in enumerate(segments):
                    bed_idx, end_idx = int(segment_idx[0] / 10), int(segment_idx[1] / 10)
                    segment = fbanks[:, bed_idx:end_idx, :].to(device)
                    speech_lengths = torch.Tensor([end_idx - bed_idx]).int().to(device)
                    batch = {"speech": segment, "speech_lengths": speech_lengths, "begin_time": vadsegments[i][j][0],
                             "end_time": vadsegments[i][j][1]}
                    results = speech2text(**batch)
                    if len(results) < 1:
                        continue

                    result_cur = [results[0][:-2]]
                    if j == 0:
                        result_segments = result_cur
                    else:
                        result_segments = [
                            [result_segments[0][i] + result_cur[0][i] for i in range(len(result_cur[0]))]]

                key = keys[0]
                result = result_segments[0]
                text, token, token_int = result[0], result[1], result[2]
                time_stamp = None if len(result) < 4 else result[3]

<<<<<<< HEAD
                if use_timestamp and time_stamp is not None:
=======
                if use_timestamp and time_stamp is not None: 
>>>>>>> bfdaf5c2
                    postprocessed_result = postprocess_utils.sentence_postprocess(token, time_stamp)
                else:
                    postprocessed_result = postprocess_utils.sentence_postprocess(token)
                text_postprocessed = ""
                time_stamp_postprocessed = ""
                text_postprocessed_punc = postprocessed_result
                if len(postprocessed_result) == 3:
                    text_postprocessed, time_stamp_postprocessed, word_lists = postprocessed_result[0], \
                                                                               postprocessed_result[1], \
                                                                               postprocessed_result[2]
                else:
                    text_postprocessed, word_lists = postprocessed_result[0], postprocessed_result[1]

                text_postprocessed_punc = text_postprocessed
                if len(word_lists) > 0 and text2punc is not None:
                    text_postprocessed_punc, punc_id_list = text2punc(word_lists, 20)

                item = {'key': key, 'value': text_postprocessed_punc}
                if text_postprocessed != "":
                    item['text_postprocessed'] = text_postprocessed
                if time_stamp_postprocessed != "":
                    item['time_stamp'] = time_stamp_postprocessed

                asr_result_list.append(item)
                finish_count += 1
                # asr_utils.print_progress(finish_count / file_count)
                if writer is not None:
                    # Write the result to each file
                    ibest_writer["token"][key] = " ".join(token)
                    ibest_writer["token_int"][key] = " ".join(map(str, token_int))
                    ibest_writer["vad"][key] = "{}".format(vadsegments)
                    ibest_writer["text"][key] = text_postprocessed
                    ibest_writer["text_with_punc"][key] = text_postprocessed_punc
                    if time_stamp_postprocessed is not None:
                        ibest_writer["time_stamp"][key] = "{}".format(time_stamp_postprocessed)

                logging.info("decoding, utt: {}, predictions: {}".format(key, text_postprocessed_punc))
        return asr_result_list

    return _forward


def get_parser():
    parser = config_argparse.ArgumentParser(
        description="ASR Decoding",
        formatter_class=argparse.ArgumentDefaultsHelpFormatter,
    )

    # Note(kamo): Use '_' instead of '-' as separator.
    # '-' is confusing if written in yaml.
    parser.add_argument(
        "--log_level",
        type=lambda x: x.upper(),
        default="INFO",
        choices=("CRITICAL", "ERROR", "WARNING", "INFO", "DEBUG", "NOTSET"),
        help="The verbose level of logging",
    )

    parser.add_argument("--output_dir", type=str, required=True)
    parser.add_argument(
        "--ngpu",
        type=int,
        default=0,
        help="The number of gpus. 0 indicates CPU mode",
    )
    parser.add_argument("--seed", type=int, default=0, help="Random seed")
    parser.add_argument(
        "--dtype",
        default="float32",
        choices=["float16", "float32", "float64"],
        help="Data type",
    )
    parser.add_argument(
        "--num_workers",
        type=int,
        default=1,
        help="The number of workers used for DataLoader",
    )

    group = parser.add_argument_group("Input data related")
    group.add_argument(
        "--data_path_and_name_and_type",
        type=str2triple_str,
        required=False,
        action="append",
    )
    group.add_argument("--key_file", type=str_or_none)
    group.add_argument("--allow_variable_data_keys", type=str2bool, default=False)

    group = parser.add_argument_group("The model configuration related")
    group.add_argument(
        "--asr_train_config",
        type=str,
        help="ASR training configuration",
    )
    group.add_argument(
        "--asr_model_file",
        type=str,
        help="ASR model parameter file",
    )
    group.add_argument(
        "--cmvn_file",
        type=str,
        help="Global cmvn file",
    )
    group.add_argument(
        "--lm_train_config",
        type=str,
        help="LM training configuration",
    )
    group.add_argument(
        "--lm_file",
        type=str,
        help="LM parameter file",
    )
    group.add_argument(
        "--word_lm_train_config",
        type=str,
        help="Word LM training configuration",
    )
    group.add_argument(
        "--word_lm_file",
        type=str,
        help="Word LM parameter file",
    )
    group.add_argument(
        "--ngram_file",
        type=str,
        help="N-gram parameter file",
    )
    group.add_argument(
        "--model_tag",
        type=str,
        help="Pretrained model tag. If specify this option, *_train_config and "
             "*_file will be overwritten",
    )

    group = parser.add_argument_group("Beam-search related")
    group.add_argument(
        "--batch_size",
        type=int,
        default=1,
        help="The batch size for inference",
    )
    group.add_argument("--nbest", type=int, default=1, help="Output N-best hypotheses")
    group.add_argument("--beam_size", type=int, default=20, help="Beam size")
    group.add_argument("--penalty", type=float, default=0.0, help="Insertion penalty")
    group.add_argument(
        "--maxlenratio",
        type=float,
        default=0.0,
        help="Input length ratio to obtain max output length. "
             "If maxlenratio=0.0 (default), it uses a end-detect "
             "function "
             "to automatically find maximum hypothesis lengths."
             "If maxlenratio<0.0, its absolute value is interpreted"
             "as a constant max output length",
    )
    group.add_argument(
        "--minlenratio",
        type=float,
        default=0.0,
        help="Input length ratio to obtain min output length",
    )
    group.add_argument(
        "--ctc_weight",
        type=float,
        default=0.5,
        help="CTC weight in joint decoding",
    )
    group.add_argument("--lm_weight", type=float, default=1.0, help="RNNLM weight")
    group.add_argument("--ngram_weight", type=float, default=0.9, help="ngram weight")
    group.add_argument("--streaming", type=str2bool, default=False)
    group.add_argument("--time_stamp_writer", type=str2bool, default=False)

    group.add_argument(
        "--frontend_conf",
        default=None,
        help="",
    )
    group.add_argument("--raw_inputs", type=list, default=None)
    # example=[{'key':'EdevDEWdIYQ_0021','file':'/mnt/data/jiangyu.xzy/test_data/speech_io/SPEECHIO_ASR_ZH00007_zhibodaihuo/wav/EdevDEWdIYQ_0021.wav'}])

    group = parser.add_argument_group("Text converter related")
    group.add_argument(
        "--token_type",
        type=str_or_none,
        default=None,
        choices=["char", "bpe", None],
        help="The token type for ASR model. "
             "If not given, refers from the training args",
    )
    group.add_argument(
        "--bpemodel",
        type=str_or_none,
        default=None,
        help="The model path of sentencepiece. "
             "If not given, refers from the training args",
    )
    group.add_argument(
        "--vad_infer_config",
        type=str,
        help="VAD infer configuration",
    )
    group.add_argument(
        "--vad_model_file",
        type=str,
        help="VAD model parameter file",
    )
    group.add_argument(
        "--vad_cmvn_file",
        type=str,
        help="vad, Global cmvn file",
    )
    group.add_argument(
        "--punc_infer_config",
        type=str,
        help="VAD infer configuration",
    )
    group.add_argument(
        "--punc_model_file",
        type=str,
        help="VAD model parameter file",
    )
    return parser


def main(cmd=None):
    print(get_commandline_args(), file=sys.stderr)
    parser = get_parser()
    args = parser.parse_args(cmd)
    kwargs = vars(args)
    kwargs.pop("config", None)
    inference(**kwargs)


if __name__ == "__main__":
    main()<|MERGE_RESOLUTION|>--- conflicted
+++ resolved
@@ -282,18 +282,10 @@
                 else:
                     text = None
 
-<<<<<<< HEAD
-                if isinstance(self.asr_model, BiCifParaformer):
-                    timestamp = time_stamp_lfr6_pl(us_alphas[i], us_cif_peak[i], copy.copy(token), begin_time, end_time)
-                    results.append((text, token, token_int, timestamp, enc_len_batch_total, lfr_factor))
-                else:
-                    time_stamp = time_stamp_lfr6(alphas[i:i + 1, ], enc_len[i:i + 1, ], copy.copy(token), begin_time,
-                                                 end_time)
-                    results.append((text, token, token_int, time_stamp, enc_len_batch_total, lfr_factor))
-=======
+
                 timestamp = time_stamp_lfr6_pl(us_alphas[i], us_cif_peak[i], copy.copy(token), begin_time, end_time)
                 results.append((text, token, token_int, timestamp, enc_len_batch_total, lfr_factor))
->>>>>>> bfdaf5c2
+
 
         # assert check_return_type(results)
         return results
@@ -641,11 +633,8 @@
                 text, token, token_int = result[0], result[1], result[2]
                 time_stamp = None if len(result) < 4 else result[3]
 
-<<<<<<< HEAD
-                if use_timestamp and time_stamp is not None:
-=======
+
                 if use_timestamp and time_stamp is not None: 
->>>>>>> bfdaf5c2
                     postprocessed_result = postprocess_utils.sentence_postprocess(token, time_stamp)
                 else:
                     postprocessed_result = postprocess_utils.sentence_postprocess(token)
