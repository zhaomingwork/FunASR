<<<<<<< HEAD

=======
>>>>>>> 4cd79db4
"""
Author: Speech Lab, Alibaba Group, China
"""

import logging
from contextlib import contextmanager
from distutils.version import LooseVersion
from typing import Dict
from typing import List
from typing import Optional
from typing import Tuple
from typing import Union

import torch
from typeguard import check_argument_types

from funasr.layers.abs_normalize import AbsNormalize
from funasr.losses.label_smoothing_loss import (
    LabelSmoothingLoss,  # noqa: H301
)
from funasr.models.ctc import CTC
from funasr.models.decoder.abs_decoder import AbsDecoder
from funasr.models.encoder.abs_encoder import AbsEncoder
from funasr.models.frontend.abs_frontend import AbsFrontend
from funasr.models.postencoder.abs_postencoder import AbsPostEncoder
from funasr.models.preencoder.abs_preencoder import AbsPreEncoder
from funasr.models.specaug.abs_specaug import AbsSpecAug
from funasr.modules.add_sos_eos import add_sos_eos
from funasr.modules.e2e_asr_common import ErrorCalculator
from funasr.modules.nets_utils import th_accuracy
from funasr.torch_utils.device_funcs import force_gatherable
from funasr.models.base_model import FunASRModel

if LooseVersion(torch.__version__) >= LooseVersion("1.6.0"):
    from torch.cuda.amp import autocast
else:
    # Nothing to do if torch<1.6.0
    @contextmanager
    def autocast(enabled=True):
        yield


class ESPnetSVModel(FunASRModel):
    """CTC-attention hybrid Encoder-Decoder model"""

    def __init__(
            self,
            vocab_size: int,
            token_list: Union[Tuple[str, ...], List[str]],
            frontend: Optional[AbsFrontend],
            specaug: Optional[AbsSpecAug],
            normalize: Optional[AbsNormalize],
            preencoder: Optional[AbsPreEncoder],
            encoder: AbsEncoder,
            postencoder: Optional[AbsPostEncoder],
            pooling_layer: torch.nn.Module,
            decoder: AbsDecoder,
    ):
        assert check_argument_types()

        super().__init__()
        # note that eos is the same as sos (equivalent ID)
        self.vocab_size = vocab_size
        self.token_list = token_list.copy()

        self.frontend = frontend
        self.specaug = specaug
        self.normalize = normalize
        self.preencoder = preencoder
        self.postencoder = postencoder
        self.encoder = encoder
        self.pooling_layer = pooling_layer
        self.decoder = decoder

    def forward(
            self,
            speech: torch.Tensor,
            speech_lengths: torch.Tensor,
            text: torch.Tensor,
            text_lengths: torch.Tensor,
    ) -> Tuple[torch.Tensor, Dict[str, torch.Tensor], torch.Tensor]:
        """Frontend + Encoder + Decoder + Calc loss
        Args:
            speech: (Batch, Length, ...)
            speech_lengths: (Batch, )
            text: (Batch, Length)
            text_lengths: (Batch,)
        """
        assert text_lengths.dim() == 1, text_lengths.shape
        # Check that batch_size is unified
        assert (
                speech.shape[0]
                == speech_lengths.shape[0]
                == text.shape[0]
                == text_lengths.shape[0]
        ), (speech.shape, speech_lengths.shape, text.shape, text_lengths.shape)
        batch_size = speech.shape[0]

        # for data-parallel
        text = text[:, : text_lengths.max()]

        # 1. Encoder
        encoder_out, encoder_out_lens = self.encode(speech, speech_lengths)
        intermediate_outs = None
        if isinstance(encoder_out, tuple):
            intermediate_outs = encoder_out[1]
            encoder_out = encoder_out[0]

        loss_att, acc_att, cer_att, wer_att = None, None, None, None
        loss_ctc, cer_ctc = None, None
        loss_transducer, cer_transducer, wer_transducer = None, None, None
        stats = dict()

        # 1. CTC branch
        if self.ctc_weight != 0.0:
            loss_ctc, cer_ctc = self._calc_ctc_loss(
                encoder_out, encoder_out_lens, text, text_lengths
            )

            # Collect CTC branch stats
            stats["loss_ctc"] = loss_ctc.detach() if loss_ctc is not None else None
            stats["cer_ctc"] = cer_ctc

        # Intermediate CTC (optional)
        loss_interctc = 0.0
        if self.interctc_weight != 0.0 and intermediate_outs is not None:
            for layer_idx, intermediate_out in intermediate_outs:
                # we assume intermediate_out has the same length & padding
                # as those of encoder_out
                loss_ic, cer_ic = self._calc_ctc_loss(
                    intermediate_out, encoder_out_lens, text, text_lengths
                )
                loss_interctc = loss_interctc + loss_ic

                # Collect Intermedaite CTC stats
                stats["loss_interctc_layer{}".format(layer_idx)] = (
                    loss_ic.detach() if loss_ic is not None else None
                )
                stats["cer_interctc_layer{}".format(layer_idx)] = cer_ic

            loss_interctc = loss_interctc / len(intermediate_outs)

            # calculate whole encoder loss
            loss_ctc = (
                               1 - self.interctc_weight
                       ) * loss_ctc + self.interctc_weight * loss_interctc

        if self.use_transducer_decoder:
            # 2a. Transducer decoder branch
            (
                loss_transducer,
                cer_transducer,
                wer_transducer,
            ) = self._calc_transducer_loss(
                encoder_out,
                encoder_out_lens,
                text,
            )

            if loss_ctc is not None:
                loss = loss_transducer + (self.ctc_weight * loss_ctc)
            else:
                loss = loss_transducer

            # Collect Transducer branch stats
            stats["loss_transducer"] = (
                loss_transducer.detach() if loss_transducer is not None else None
            )
            stats["cer_transducer"] = cer_transducer
            stats["wer_transducer"] = wer_transducer

        else:
            # 2b. Attention decoder branch
            if self.ctc_weight != 1.0:
                loss_att, acc_att, cer_att, wer_att = self._calc_att_loss(
                    encoder_out, encoder_out_lens, text, text_lengths
                )

            # 3. CTC-Att loss definition
            if self.ctc_weight == 0.0:
                loss = loss_att
            elif self.ctc_weight == 1.0:
                loss = loss_ctc
            else:
                loss = self.ctc_weight * loss_ctc + (1 - self.ctc_weight) * loss_att

            # Collect Attn branch stats
            stats["loss_att"] = loss_att.detach() if loss_att is not None else None
            stats["acc"] = acc_att
            stats["cer"] = cer_att
            stats["wer"] = wer_att

        # Collect total loss stats
        stats["loss"] = torch.clone(loss.detach())

        # force_gatherable: to-device and to-tensor if scalar for DataParallel
        loss, stats, weight = force_gatherable((loss, stats, batch_size), loss.device)
        return loss, stats, weight

    def collect_feats(
            self,
            speech: torch.Tensor,
            speech_lengths: torch.Tensor,
            text: torch.Tensor,
            text_lengths: torch.Tensor,
    ) -> Dict[str, torch.Tensor]:
        if self.extract_feats_in_collect_stats:
            feats, feats_lengths = self._extract_feats(speech, speech_lengths)
        else:
            # Generate dummy stats if extract_feats_in_collect_stats is False
            logging.warning(
                "Generating dummy stats for feats and feats_lengths, "
                "because encoder_conf.extract_feats_in_collect_stats is "
                f"{self.extract_feats_in_collect_stats}"
            )
            feats, feats_lengths = speech, speech_lengths
        return {"feats": feats, "feats_lengths": feats_lengths}

    def encode(
            self, speech: torch.Tensor, speech_lengths: torch.Tensor
    ) -> Tuple[torch.Tensor, torch.Tensor]:
        """Frontend + Encoder. Note that this method is used by asr_inference.py
        Args:
            speech: (Batch, Length, ...)
            speech_lengths: (Batch, )
        """
        with autocast(False):
            # 1. Extract feats
            feats, feats_lengths = self._extract_feats(speech, speech_lengths)

            # 2. Data augmentation
            if self.specaug is not None and self.training:
                feats, feats_lengths = self.specaug(feats, feats_lengths)

            # 3. Normalization for feature: e.g. Global-CMVN, Utterance-CMVN
            if self.normalize is not None:
                feats, feats_lengths = self.normalize(feats, feats_lengths)

        # Pre-encoder, e.g. used for raw input data
        if self.preencoder is not None:
            feats, feats_lengths = self.preencoder(feats, feats_lengths)

        # 4. Forward encoder
        # feats: (Batch, Length, Dim) -> (Batch, Channel, Length2, Dim2)
        encoder_out, encoder_out_lens = self.encoder(feats, feats_lengths)

        # Post-encoder, e.g. NLU
        if self.postencoder is not None:
            encoder_out, encoder_out_lens = self.postencoder(
                encoder_out, encoder_out_lens
            )

        return encoder_out, encoder_out_lens

    def _extract_feats(
            self, speech: torch.Tensor, speech_lengths: torch.Tensor
    ) -> Tuple[torch.Tensor, torch.Tensor]:
        assert speech_lengths.dim() == 1, speech_lengths.shape

        # for data-parallel
        speech = speech[:, : speech_lengths.max()]

        if self.frontend is not None:
            # Frontend
            #  e.g. STFT and Feature extract
            #       data_loader may send time-domain signal in this case
            # speech (Batch, NSamples) -> feats: (Batch, NFrames, Dim)
            feats, feats_lengths = self.frontend(speech, speech_lengths)
        else:
            # No frontend and no feature extract
            feats, feats_lengths = speech, speech_lengths
        return feats, feats_lengths<|MERGE_RESOLUTION|>--- conflicted
+++ resolved
@@ -1,7 +1,3 @@
-<<<<<<< HEAD
-
-=======
->>>>>>> 4cd79db4
 """
 Author: Speech Lab, Alibaba Group, China
 """
