import logging
from contextlib import contextmanager
from distutils.version import LooseVersion
from typing import Dict
from typing import List
from typing import Optional
from typing import Tuple
from typing import Union

import torch
import random
import numpy as np

from funasr.layers.abs_normalize import AbsNormalize
from funasr.losses.label_smoothing_loss import (
    LabelSmoothingLoss,  # noqa: H301
)
from funasr.models.ctc import CTC
from funasr.models.decoder.abs_decoder import AbsDecoder
from funasr.models.e2e_asr_common import ErrorCalculator
from funasr.models.encoder.abs_encoder import AbsEncoder
from funasr.models.frontend.abs_frontend import AbsFrontend
from funasr.models.postencoder.abs_postencoder import AbsPostEncoder
from funasr.models.predictor.cif import mae_loss
from funasr.models.preencoder.abs_preencoder import AbsPreEncoder
from funasr.models.specaug.abs_specaug import AbsSpecAug
from funasr.modules.add_sos_eos import add_sos_eos
from funasr.modules.nets_utils import make_pad_mask, pad_list
from funasr.modules.nets_utils import th_accuracy
from funasr.torch_utils.device_funcs import force_gatherable
from funasr.models.base_model import FunASRModel
from funasr.models.predictor.cif import CifPredictorV3

if LooseVersion(torch.__version__) >= LooseVersion("1.6.0"):
    from torch.cuda.amp import autocast
else:
    # Nothing to do if torch<1.6.0
    @contextmanager
    def autocast(enabled=True):
        yield


class Paraformer(FunASRModel):
    """
    Author: Speech Lab of DAMO Academy, Alibaba Group
    Paraformer: Fast and Accurate Parallel Transformer for Non-autoregressive End-to-End Speech Recognition
    https://arxiv.org/abs/2206.08317
    """

    def __init__(
            self,
            vocab_size: int,
            token_list: Union[Tuple[str, ...], List[str]],
            frontend: Optional[AbsFrontend],
            specaug: Optional[AbsSpecAug],
            normalize: Optional[AbsNormalize],
            encoder: AbsEncoder,
            decoder: AbsDecoder,
            ctc: CTC,
            ctc_weight: float = 0.5,
            interctc_weight: float = 0.0,
            ignore_id: int = -1,
            blank_id: int = 0,
            sos: int = 1,
            eos: int = 2,
            lsm_weight: float = 0.0,
            length_normalized_loss: bool = False,
            report_cer: bool = True,
            report_wer: bool = True,
            sym_space: str = "<space>",
            sym_blank: str = "<blank>",
            extract_feats_in_collect_stats: bool = True,
            predictor=None,
            predictor_weight: float = 0.0,
            predictor_bias: int = 0,
            sampling_ratio: float = 0.2,
            share_embedding: bool = False,
            preencoder: Optional[AbsPreEncoder] = None,
            postencoder: Optional[AbsPostEncoder] = None,
            use_1st_decoder_loss: bool = False,
    ):
        assert 0.0 <= ctc_weight <= 1.0, ctc_weight
        assert 0.0 <= interctc_weight < 1.0, interctc_weight

        super().__init__()
        # note that eos is the same as sos (equivalent ID)
        self.blank_id = blank_id
        self.sos = vocab_size - 1 if sos is None else sos
        self.eos = vocab_size - 1 if eos is None else eos
        self.vocab_size = vocab_size
        self.ignore_id = ignore_id
        self.ctc_weight = ctc_weight
        self.interctc_weight = interctc_weight
        self.token_list = token_list.copy()

        self.frontend = frontend
        self.specaug = specaug
        self.normalize = normalize
        self.preencoder = preencoder
        self.postencoder = postencoder
        self.encoder = encoder

        if not hasattr(self.encoder, "interctc_use_conditioning"):
            self.encoder.interctc_use_conditioning = False
        if self.encoder.interctc_use_conditioning:
            self.encoder.conditioning_layer = torch.nn.Linear(
                vocab_size, self.encoder.output_size()
            )

        self.error_calculator = None

        if ctc_weight == 1.0:
            self.decoder = None
        else:
            self.decoder = decoder

        self.criterion_att = LabelSmoothingLoss(
            size=vocab_size,
            padding_idx=ignore_id,
            smoothing=lsm_weight,
            normalize_length=length_normalized_loss,
        )

        if report_cer or report_wer:
            self.error_calculator = ErrorCalculator(
                token_list, sym_space, sym_blank, report_cer, report_wer
            )

        if ctc_weight == 0.0:
            self.ctc = None
        else:
            self.ctc = ctc

        self.extract_feats_in_collect_stats = extract_feats_in_collect_stats
        self.predictor = predictor
        self.predictor_weight = predictor_weight
        self.predictor_bias = predictor_bias
        self.sampling_ratio = sampling_ratio
        self.criterion_pre = mae_loss(normalize_length=length_normalized_loss)
        self.length_normalized_loss = length_normalized_loss
        self.step_cur = 0

        self.share_embedding = share_embedding
        if self.share_embedding:
            self.decoder.embed = None

        self.use_1st_decoder_loss = use_1st_decoder_loss

    def forward(
            self,
            speech: torch.Tensor,
            speech_lengths: torch.Tensor,
            text: torch.Tensor,
            text_lengths: torch.Tensor,
            decoding_ind: int = None,
    ) -> Tuple[torch.Tensor, Dict[str, torch.Tensor], torch.Tensor]:
        """Frontend + Encoder + Decoder + Calc loss
        Args:
                speech: (Batch, Length, ...)
                speech_lengths: (Batch, )
                text: (Batch, Length)
                text_lengths: (Batch,)
                decoding_ind: int
        """
        assert text_lengths.dim() == 1, text_lengths.shape
        # Check that batch_size is unified
        assert (
                speech.shape[0]
                == speech_lengths.shape[0]
                == text.shape[0]
                == text_lengths.shape[0]
        ), (speech.shape, speech_lengths.shape, text.shape, text_lengths.shape)
        batch_size = speech.shape[0]
        self.step_cur += 1
        # for data-parallel
        text = text[:, : text_lengths.max()]
        speech = speech[:, :speech_lengths.max()]

        # 1. Encoder
        if hasattr(self.encoder, "overlap_chunk_cls"):
            ind = self.encoder.overlap_chunk_cls.random_choice(self.training, decoding_ind)
            encoder_out, encoder_out_lens = self.encode(speech, speech_lengths, ind=ind)
        else:
            encoder_out, encoder_out_lens = self.encode(speech, speech_lengths)
        intermediate_outs = None
        if isinstance(encoder_out, tuple):
            intermediate_outs = encoder_out[1]
            encoder_out = encoder_out[0]

        loss_att, pre_loss_att, acc_att, cer_att, wer_att = None, None, None, None, None
        loss_ctc, cer_ctc = None, None
        loss_pre = None
        stats = dict()

        # 1. CTC branch
        if self.ctc_weight != 0.0:
            loss_ctc, cer_ctc = self._calc_ctc_loss(
                encoder_out, encoder_out_lens, text, text_lengths
            )

            # Collect CTC branch stats
            stats["loss_ctc"] = loss_ctc.detach() if loss_ctc is not None else None
            stats["cer_ctc"] = cer_ctc

        # Intermediate CTC (optional)
        loss_interctc = 0.0
        if self.interctc_weight != 0.0 and intermediate_outs is not None:
            for layer_idx, intermediate_out in intermediate_outs:
                # we assume intermediate_out has the same length & padding
                # as those of encoder_out
                loss_ic, cer_ic = self._calc_ctc_loss(
                    intermediate_out, encoder_out_lens, text, text_lengths
                )
                loss_interctc = loss_interctc + loss_ic

                # Collect Intermedaite CTC stats
                stats["loss_interctc_layer{}".format(layer_idx)] = (
                    loss_ic.detach() if loss_ic is not None else None
                )
                stats["cer_interctc_layer{}".format(layer_idx)] = cer_ic

            loss_interctc = loss_interctc / len(intermediate_outs)

            # calculate whole encoder loss
            loss_ctc = (
                               1 - self.interctc_weight
                       ) * loss_ctc + self.interctc_weight * loss_interctc

        # 2b. Attention decoder branch
        if self.ctc_weight != 1.0:
            loss_att, acc_att, cer_att, wer_att, loss_pre, pre_loss_att = self._calc_att_loss(
                encoder_out, encoder_out_lens, text, text_lengths
            )

        # 3. CTC-Att loss definition
        if self.ctc_weight == 0.0:
            loss = loss_att + loss_pre * self.predictor_weight
        elif self.ctc_weight == 1.0:
            loss = loss_ctc
        else:
            loss = self.ctc_weight * loss_ctc + (1 - self.ctc_weight) * loss_att + loss_pre * self.predictor_weight

        if self.use_1st_decoder_loss and pre_loss_att is not None:
            loss = loss + (1 - self.ctc_weight) * pre_loss_att

        # Collect Attn branch stats
        stats["loss_att"] = loss_att.detach() if loss_att is not None else None
        stats["pre_loss_att"] = pre_loss_att.detach() if pre_loss_att is not None else None
        stats["acc"] = acc_att
        stats["cer"] = cer_att
        stats["wer"] = wer_att
        stats["loss_pre"] = loss_pre.detach().cpu() if loss_pre is not None else None

        stats["loss"] = torch.clone(loss.detach())

        # force_gatherable: to-device and to-tensor if scalar for DataParallel
        if self.length_normalized_loss:
<<<<<<< HEAD
            batch_size = int((text_lengths + self.predictor_bias).sum())
=======
            batch_size = (text_lengths + self.predictor_bias).sum().type_as(batch_size)
>>>>>>> 5cf51241
        loss, stats, weight = force_gatherable((loss, stats, batch_size), loss.device)
        return loss, stats, weight

    def collect_feats(
            self,
            speech: torch.Tensor,
            speech_lengths: torch.Tensor,
            text: torch.Tensor,
            text_lengths: torch.Tensor,
    ) -> Dict[str, torch.Tensor]:
        if self.extract_feats_in_collect_stats:
            feats, feats_lengths = self._extract_feats(speech, speech_lengths)
        else:
            # Generate dummy stats if extract_feats_in_collect_stats is False
            logging.warning(
                "Generating dummy stats for feats and feats_lengths, "
                "because encoder_conf.extract_feats_in_collect_stats is "
                f"{self.extract_feats_in_collect_stats}"
            )
            feats, feats_lengths = speech, speech_lengths
        return {"feats": feats, "feats_lengths": feats_lengths}

    def encode(
            self, speech: torch.Tensor, speech_lengths: torch.Tensor, ind: int = 0,
    ) -> Tuple[torch.Tensor, torch.Tensor]:
        """Frontend + Encoder. Note that this method is used by asr_inference.py
        Args:
                speech: (Batch, Length, ...)
                speech_lengths: (Batch, )
                ind: int
        """
        with autocast(False):
            # 1. Extract feats
            feats, feats_lengths = self._extract_feats(speech, speech_lengths)

            # 2. Data augmentation
            if self.specaug is not None and self.training:
                feats, feats_lengths = self.specaug(feats, feats_lengths)

            # 3. Normalization for feature: e.g. Global-CMVN, Utterance-CMVN
            if self.normalize is not None:
                feats, feats_lengths = self.normalize(feats, feats_lengths)

        # Pre-encoder, e.g. used for raw input data
        if self.preencoder is not None:
            feats, feats_lengths = self.preencoder(feats, feats_lengths)

        # 4. Forward encoder
        # feats: (Batch, Length, Dim)
        # -> encoder_out: (Batch, Length2, Dim2)
        if self.encoder.interctc_use_conditioning:
            if hasattr(self.encoder, "overlap_chunk_cls"):
                encoder_out, encoder_out_lens, _ = self.encoder(
                    feats, feats_lengths, ctc=self.ctc, ind=ind
                )
                encoder_out, encoder_out_lens = self.encoder.overlap_chunk_cls.remove_chunk(encoder_out,
                                                                                            encoder_out_lens,
                                                                                            chunk_outs=None)
            else:
                encoder_out, encoder_out_lens, _ = self.encoder(
                    feats, feats_lengths, ctc=self.ctc
                )
        else:
            if hasattr(self.encoder, "overlap_chunk_cls"):
                encoder_out, encoder_out_lens, _ = self.encoder(feats, feats_lengths, ind=ind)
                encoder_out, encoder_out_lens = self.encoder.overlap_chunk_cls.remove_chunk(encoder_out,
                                                                                            encoder_out_lens,
                                                                                            chunk_outs=None)
            else:
                encoder_out, encoder_out_lens, _ = self.encoder(feats, feats_lengths)
        intermediate_outs = None
        if isinstance(encoder_out, tuple):
            intermediate_outs = encoder_out[1]
            encoder_out = encoder_out[0]

        # Post-encoder, e.g. NLU
        if self.postencoder is not None:
            encoder_out, encoder_out_lens = self.postencoder(
                encoder_out, encoder_out_lens
            )

        assert encoder_out.size(0) == speech.size(0), (
            encoder_out.size(),
            speech.size(0),
        )
        assert encoder_out.size(1) <= encoder_out_lens.max(), (
            encoder_out.size(),
            encoder_out_lens.max(),
        )

        if intermediate_outs is not None:
            return (encoder_out, intermediate_outs), encoder_out_lens

        return encoder_out, encoder_out_lens

    def calc_predictor(self, encoder_out, encoder_out_lens):

        encoder_out_mask = (~make_pad_mask(encoder_out_lens, maxlen=encoder_out.size(1))[:, None, :]).to(
            encoder_out.device)
        pre_acoustic_embeds, pre_token_length, alphas, pre_peak_index = self.predictor(encoder_out, None,
                                                                                       encoder_out_mask,
                                                                                       ignore_id=self.ignore_id)
        return pre_acoustic_embeds, pre_token_length, alphas, pre_peak_index

    def cal_decoder_with_predictor(self, encoder_out, encoder_out_lens, sematic_embeds, ys_pad_lens):

        decoder_outs = self.decoder(
            encoder_out, encoder_out_lens, sematic_embeds, ys_pad_lens
        )
        decoder_out = decoder_outs[0]
        decoder_out = torch.log_softmax(decoder_out, dim=-1)
        return decoder_out, ys_pad_lens

    def _extract_feats(
            self, speech: torch.Tensor, speech_lengths: torch.Tensor
    ) -> Tuple[torch.Tensor, torch.Tensor]:
        assert speech_lengths.dim() == 1, speech_lengths.shape

        # for data-parallel
        speech = speech[:, : speech_lengths.max()]
        if self.frontend is not None:
            # Frontend
            #  e.g. STFT and Feature extract
            #       data_loader may send time-domain signal in this case
            # speech (Batch, NSamples) -> feats: (Batch, NFrames, Dim)
            feats, feats_lengths = self.frontend(speech, speech_lengths)
        else:
            # No frontend and no feature extract
            feats, feats_lengths = speech, speech_lengths
        return feats, feats_lengths

    def nll(
            self,
            encoder_out: torch.Tensor,
            encoder_out_lens: torch.Tensor,
            ys_pad: torch.Tensor,
            ys_pad_lens: torch.Tensor,
    ) -> torch.Tensor:
        """Compute negative log likelihood(nll) from transformer-decoder
        Normally, this function is called in batchify_nll.
        Args:
                encoder_out: (Batch, Length, Dim)
                encoder_out_lens: (Batch,)
                ys_pad: (Batch, Length)
                ys_pad_lens: (Batch,)
        """
        ys_in_pad, ys_out_pad = add_sos_eos(ys_pad, self.sos, self.eos, self.ignore_id)
        ys_in_lens = ys_pad_lens + 1

        # 1. Forward decoder
        decoder_out, _ = self.decoder(
            encoder_out, encoder_out_lens, ys_in_pad, ys_in_lens
        )  # [batch, seqlen, dim]
        batch_size = decoder_out.size(0)
        decoder_num_class = decoder_out.size(2)
        # nll: negative log-likelihood
        nll = torch.nn.functional.cross_entropy(
            decoder_out.view(-1, decoder_num_class),
            ys_out_pad.view(-1),
            ignore_index=self.ignore_id,
            reduction="none",
        )
        nll = nll.view(batch_size, -1)
        nll = nll.sum(dim=1)
        assert nll.size(0) == batch_size
        return nll

    def batchify_nll(
            self,
            encoder_out: torch.Tensor,
            encoder_out_lens: torch.Tensor,
            ys_pad: torch.Tensor,
            ys_pad_lens: torch.Tensor,
            batch_size: int = 100,
    ):
        """Compute negative log likelihood(nll) from transformer-decoder
        To avoid OOM, this fuction seperate the input into batches.
        Then call nll for each batch and combine and return results.
        Args:
                encoder_out: (Batch, Length, Dim)
                encoder_out_lens: (Batch,)
                ys_pad: (Batch, Length)
                ys_pad_lens: (Batch,)
                batch_size: int, samples each batch contain when computing nll,
                                        you may change this to avoid OOM or increase
                                        GPU memory usage
        """
        total_num = encoder_out.size(0)
        if total_num <= batch_size:
            nll = self.nll(encoder_out, encoder_out_lens, ys_pad, ys_pad_lens)
        else:
            nll = []
            start_idx = 0
            while True:
                end_idx = min(start_idx + batch_size, total_num)
                batch_encoder_out = encoder_out[start_idx:end_idx, :, :]
                batch_encoder_out_lens = encoder_out_lens[start_idx:end_idx]
                batch_ys_pad = ys_pad[start_idx:end_idx, :]
                batch_ys_pad_lens = ys_pad_lens[start_idx:end_idx]
                batch_nll = self.nll(
                    batch_encoder_out,
                    batch_encoder_out_lens,
                    batch_ys_pad,
                    batch_ys_pad_lens,
                )
                nll.append(batch_nll)
                start_idx = end_idx
                if start_idx == total_num:
                    break
            nll = torch.cat(nll)
        assert nll.size(0) == total_num
        return nll

    def _calc_att_loss(
            self,
            encoder_out: torch.Tensor,
            encoder_out_lens: torch.Tensor,
            ys_pad: torch.Tensor,
            ys_pad_lens: torch.Tensor,
    ):
        encoder_out_mask = (~make_pad_mask(encoder_out_lens, maxlen=encoder_out.size(1))[:, None, :]).to(
            encoder_out.device)
        if self.predictor_bias == 1:
            _, ys_pad = add_sos_eos(ys_pad, self.sos, self.eos, self.ignore_id)
            ys_pad_lens = ys_pad_lens + self.predictor_bias
        pre_acoustic_embeds, pre_token_length, _, pre_peak_index = self.predictor(encoder_out, ys_pad, encoder_out_mask,
                                                                                  ignore_id=self.ignore_id)

        # 0. sampler
        decoder_out_1st = None
        pre_loss_att = None
        if self.sampling_ratio > 0.0:
            if self.step_cur < 2:
                logging.info("enable sampler in paraformer, sampling_ratio: {}".format(self.sampling_ratio))
            if self.use_1st_decoder_loss:
                sematic_embeds, decoder_out_1st, pre_loss_att = self.sampler_with_grad(encoder_out, encoder_out_lens,
                                                                                       ys_pad, ys_pad_lens,
                                                                                       pre_acoustic_embeds)
            else:
                sematic_embeds, decoder_out_1st = self.sampler(encoder_out, encoder_out_lens, ys_pad, ys_pad_lens,
                                                               pre_acoustic_embeds)
        else:
            if self.step_cur < 2:
                logging.info("disable sampler in paraformer, sampling_ratio: {}".format(self.sampling_ratio))
            sematic_embeds = pre_acoustic_embeds

        # 1. Forward decoder
        decoder_outs = self.decoder(
            encoder_out, encoder_out_lens, sematic_embeds, ys_pad_lens
        )
        decoder_out, _ = decoder_outs[0], decoder_outs[1]

        if decoder_out_1st is None:
            decoder_out_1st = decoder_out
        # 2. Compute attention loss
        loss_att = self.criterion_att(decoder_out, ys_pad)
        acc_att = th_accuracy(
            decoder_out_1st.view(-1, self.vocab_size),
            ys_pad,
            ignore_label=self.ignore_id,
        )
        loss_pre = self.criterion_pre(ys_pad_lens.type_as(pre_token_length), pre_token_length)

        # Compute cer/wer using attention-decoder
        if self.training or self.error_calculator is None:
            cer_att, wer_att = None, None
        else:
            ys_hat = decoder_out_1st.argmax(dim=-1)
            cer_att, wer_att = self.error_calculator(ys_hat.cpu(), ys_pad.cpu())

        return loss_att, acc_att, cer_att, wer_att, loss_pre, pre_loss_att

    def sampler(self, encoder_out, encoder_out_lens, ys_pad, ys_pad_lens, pre_acoustic_embeds):

        tgt_mask = (~make_pad_mask(ys_pad_lens, maxlen=ys_pad_lens.max())[:, :, None]).to(ys_pad.device)
        ys_pad_masked = ys_pad * tgt_mask[:, :, 0]
        if self.share_embedding:
            ys_pad_embed = self.decoder.output_layer.weight[ys_pad_masked]
        else:
            ys_pad_embed = self.decoder.embed(ys_pad_masked)
        with torch.no_grad():
            decoder_outs = self.decoder(
                encoder_out, encoder_out_lens, pre_acoustic_embeds, ys_pad_lens
            )
            decoder_out, _ = decoder_outs[0], decoder_outs[1]
            pred_tokens = decoder_out.argmax(-1)
            nonpad_positions = ys_pad.ne(self.ignore_id)
            seq_lens = (nonpad_positions).sum(1)
            same_num = ((pred_tokens == ys_pad) & nonpad_positions).sum(1)
            input_mask = torch.ones_like(nonpad_positions)
            bsz, seq_len = ys_pad.size()
            for li in range(bsz):
                target_num = (((seq_lens[li] - same_num[li].sum()).float()) * self.sampling_ratio).long()
                if target_num > 0:
                    input_mask[li].scatter_(dim=0, index=torch.randperm(seq_lens[li])[:target_num].cuda(), value=0)
            input_mask = input_mask.eq(1)
            input_mask = input_mask.masked_fill(~nonpad_positions, False)
            input_mask_expand_dim = input_mask.unsqueeze(2).to(pre_acoustic_embeds.device)

        sematic_embeds = pre_acoustic_embeds.masked_fill(~input_mask_expand_dim, 0) + ys_pad_embed.masked_fill(
            input_mask_expand_dim, 0)
        return sematic_embeds * tgt_mask, decoder_out * tgt_mask

    def sampler_with_grad(self, encoder_out, encoder_out_lens, ys_pad, ys_pad_lens, pre_acoustic_embeds):
        tgt_mask = (~make_pad_mask(ys_pad_lens, maxlen=ys_pad_lens.max())[:, :, None]).to(ys_pad.device)
        ys_pad_masked = ys_pad * tgt_mask[:, :, 0]
        if self.share_embedding:
            ys_pad_embed = self.decoder.output_layer.weight[ys_pad_masked]
        else:
            ys_pad_embed = self.decoder.embed(ys_pad_masked)
        decoder_outs = self.decoder(
            encoder_out, encoder_out_lens, pre_acoustic_embeds, ys_pad_lens
        )
        pre_loss_att = self.criterion_att(decoder_outs[0], ys_pad)
        decoder_out, _ = decoder_outs[0], decoder_outs[1]
        pred_tokens = decoder_out.argmax(-1)
        nonpad_positions = ys_pad.ne(self.ignore_id)
        seq_lens = (nonpad_positions).sum(1)
        same_num = ((pred_tokens == ys_pad) & nonpad_positions).sum(1)
        input_mask = torch.ones_like(nonpad_positions)
        bsz, seq_len = ys_pad.size()
        for li in range(bsz):
            target_num = (((seq_lens[li] - same_num[li].sum()).float()) * self.sampling_ratio).long()
            if target_num > 0:
                input_mask[li].scatter_(dim=0, index=torch.randperm(seq_lens[li])[:target_num].cuda(), value=0)
        input_mask = input_mask.eq(1)
        input_mask = input_mask.masked_fill(~nonpad_positions, False)
        input_mask_expand_dim = input_mask.unsqueeze(2).to(pre_acoustic_embeds.device)

        sematic_embeds = pre_acoustic_embeds.masked_fill(~input_mask_expand_dim, 0) + ys_pad_embed.masked_fill(
            input_mask_expand_dim, 0)

        return sematic_embeds * tgt_mask, decoder_out * tgt_mask, pre_loss_att

    def _calc_ctc_loss(
            self,
            encoder_out: torch.Tensor,
            encoder_out_lens: torch.Tensor,
            ys_pad: torch.Tensor,
            ys_pad_lens: torch.Tensor,
    ):
        # Calc CTC loss
        loss_ctc = self.ctc(encoder_out, encoder_out_lens, ys_pad, ys_pad_lens)

        # Calc CER using CTC
        cer_ctc = None
        if not self.training and self.error_calculator is not None:
            ys_hat = self.ctc.argmax(encoder_out).data
            cer_ctc = self.error_calculator(ys_hat.cpu(), ys_pad.cpu(), is_ctc=True)
        return loss_ctc, cer_ctc


class ParaformerOnline(Paraformer):
    """
    Author: Speech Lab, Alibaba Group, China
    Paraformer: Fast and Accurate Parallel Transformer for Non-autoregressive End-to-End Speech Recognition
    https://arxiv.org/abs/2206.08317
    """

    def __init__(
            self,
            vocab_size: int,
            token_list: Union[Tuple[str, ...], List[str]],
            frontend: Optional[AbsFrontend],
            specaug: Optional[AbsSpecAug],
            normalize: Optional[AbsNormalize],
            encoder: AbsEncoder,
            decoder: AbsDecoder,
            ctc: CTC,
            ctc_weight: float = 0.5,
            interctc_weight: float = 0.0,
            ignore_id: int = -1,
            blank_id: int = 0,
            sos: int = 1,
            eos: int = 2,
            lsm_weight: float = 0.0,
            length_normalized_loss: bool = False,
            report_cer: bool = True,
            report_wer: bool = True,
            sym_space: str = "<space>",
            sym_blank: str = "<blank>",
            extract_feats_in_collect_stats: bool = True,
            predictor=None,
            predictor_weight: float = 0.0,
            predictor_bias: int = 0,
            sampling_ratio: float = 0.2,
            decoder_attention_chunk_type: str = 'chunk',
            share_embedding: bool = False,
            preencoder: Optional[AbsPreEncoder] = None,
            postencoder: Optional[AbsPostEncoder] = None,
            use_1st_decoder_loss: bool = False,
    ):
        assert 0.0 <= ctc_weight <= 1.0, ctc_weight
        assert 0.0 <= interctc_weight < 1.0, interctc_weight

        super().__init__(
            vocab_size=vocab_size,
            token_list=token_list,
            frontend=frontend,
            specaug=specaug,
            normalize=normalize,
            preencoder=preencoder,
            encoder=encoder,
            postencoder=postencoder,
            decoder=decoder,
            ctc=ctc,
            ctc_weight=ctc_weight,
            interctc_weight=interctc_weight,
            ignore_id=ignore_id,
            blank_id=blank_id,
            sos=sos,
            eos=eos,
            lsm_weight=lsm_weight,
            length_normalized_loss=length_normalized_loss,
            report_cer=report_cer,
            report_wer=report_wer,
            sym_space=sym_space,
            sym_blank=sym_blank,
            extract_feats_in_collect_stats=extract_feats_in_collect_stats,
            predictor=predictor,
            predictor_weight=predictor_weight,
            predictor_bias=predictor_bias,
            sampling_ratio=sampling_ratio,
        )
        # note that eos is the same as sos (equivalent ID)
        self.blank_id = blank_id
        self.sos = vocab_size - 1 if sos is None else sos
        self.eos = vocab_size - 1 if eos is None else eos
        self.vocab_size = vocab_size
        self.ignore_id = ignore_id
        self.ctc_weight = ctc_weight
        self.interctc_weight = interctc_weight
        self.token_list = token_list.copy()

        self.frontend = frontend
        self.specaug = specaug
        self.normalize = normalize
        self.preencoder = preencoder
        self.postencoder = postencoder
        self.encoder = encoder

        if not hasattr(self.encoder, "interctc_use_conditioning"):
            self.encoder.interctc_use_conditioning = False
        if self.encoder.interctc_use_conditioning:
            self.encoder.conditioning_layer = torch.nn.Linear(
                vocab_size, self.encoder.output_size()
            )

        self.error_calculator = None

        if ctc_weight == 1.0:
            self.decoder = None
        else:
            self.decoder = decoder

        self.criterion_att = LabelSmoothingLoss(
            size=vocab_size,
            padding_idx=ignore_id,
            smoothing=lsm_weight,
            normalize_length=length_normalized_loss,
        )

        if report_cer or report_wer:
            self.error_calculator = ErrorCalculator(
                token_list, sym_space, sym_blank, report_cer, report_wer
            )

        if ctc_weight == 0.0:
            self.ctc = None
        else:
            self.ctc = ctc

        self.extract_feats_in_collect_stats = extract_feats_in_collect_stats
        self.predictor = predictor
        self.predictor_weight = predictor_weight
        self.predictor_bias = predictor_bias
        self.length_normalized_loss = length_normalized_loss
        self.sampling_ratio = sampling_ratio
        self.criterion_pre = mae_loss(normalize_length=length_normalized_loss)
        self.step_cur = 0
        self.scama_mask = None
        if hasattr(self.encoder, "overlap_chunk_cls") and self.encoder.overlap_chunk_cls is not None:
            from funasr.modules.streaming_utils.chunk_utilis import build_scama_mask_for_cross_attention_decoder
            self.build_scama_mask_for_cross_attention_decoder_fn = build_scama_mask_for_cross_attention_decoder
            self.decoder_attention_chunk_type = decoder_attention_chunk_type

        self.share_embedding = share_embedding
        if self.share_embedding:
            self.decoder.embed = None

        self.use_1st_decoder_loss = use_1st_decoder_loss

    def forward(
            self,
            speech: torch.Tensor,
            speech_lengths: torch.Tensor,
            text: torch.Tensor,
            text_lengths: torch.Tensor,
            decoding_ind: int = None,
    ) -> Tuple[torch.Tensor, Dict[str, torch.Tensor], torch.Tensor]:
        """Frontend + Encoder + Decoder + Calc loss
        Args:
                speech: (Batch, Length, ...)
                speech_lengths: (Batch, )
                text: (Batch, Length)
                text_lengths: (Batch,)
                decoding_ind: int
        """
        assert text_lengths.dim() == 1, text_lengths.shape
        # Check that batch_size is unified
        assert (
                speech.shape[0]
                == speech_lengths.shape[0]
                == text.shape[0]
                == text_lengths.shape[0]
        ), (speech.shape, speech_lengths.shape, text.shape, text_lengths.shape)
        batch_size = speech.shape[0]
        self.step_cur += 1
        # for data-parallel
        text = text[:, : text_lengths.max()]
        speech = speech[:, :speech_lengths.max()]

        # 1. Encoder
        if hasattr(self.encoder, "overlap_chunk_cls"):
            ind = self.encoder.overlap_chunk_cls.random_choice(self.training, decoding_ind)
            encoder_out, encoder_out_lens = self.encode(speech, speech_lengths, ind=ind)
        else:
            encoder_out, encoder_out_lens = self.encode(speech, speech_lengths)
        intermediate_outs = None
        if isinstance(encoder_out, tuple):
            intermediate_outs = encoder_out[1]
            encoder_out = encoder_out[0]

        loss_att, acc_att, cer_att, wer_att = None, None, None, None
        loss_ctc, cer_ctc = None, None
        loss_pre = None
        stats = dict()

        # 1. CTC branch
        if self.ctc_weight != 0.0:
            if hasattr(self.encoder, "overlap_chunk_cls"):
                encoder_out_ctc, encoder_out_lens_ctc = self.encoder.overlap_chunk_cls.remove_chunk(encoder_out,
                                                                                                    encoder_out_lens,
                                                                                                    chunk_outs=None)
            loss_ctc, cer_ctc = self._calc_ctc_loss(
                encoder_out_ctc, encoder_out_lens_ctc, text, text_lengths
            )

            # Collect CTC branch stats
            stats["loss_ctc"] = loss_ctc.detach() if loss_ctc is not None else None
            stats["cer_ctc"] = cer_ctc

        # Intermediate CTC (optional)
        loss_interctc = 0.0
        if self.interctc_weight != 0.0 and intermediate_outs is not None:
            for layer_idx, intermediate_out in intermediate_outs:
                # we assume intermediate_out has the same length & padding
                # as those of encoder_out
                if hasattr(self.encoder, "overlap_chunk_cls"):
                    encoder_out_ctc, encoder_out_lens_ctc = \
                        self.encoder.overlap_chunk_cls.remove_chunk(
                            intermediate_out,
                            encoder_out_lens,
                            chunk_outs=None)
                loss_ic, cer_ic = self._calc_ctc_loss(
                    encoder_out_ctc, encoder_out_lens_ctc, text, text_lengths
                )
                loss_interctc = loss_interctc + loss_ic

                # Collect Intermedaite CTC stats
                stats["loss_interctc_layer{}".format(layer_idx)] = (
                    loss_ic.detach() if loss_ic is not None else None
                )
                stats["cer_interctc_layer{}".format(layer_idx)] = cer_ic

            loss_interctc = loss_interctc / len(intermediate_outs)

            # calculate whole encoder loss
            loss_ctc = (
                               1 - self.interctc_weight
                       ) * loss_ctc + self.interctc_weight * loss_interctc

        # 2b. Attention decoder branch
        if self.ctc_weight != 1.0:
            loss_att, acc_att, cer_att, wer_att, loss_pre, pre_loss_att = self._calc_att_predictor_loss(
                encoder_out, encoder_out_lens, text, text_lengths
            )

        # 3. CTC-Att loss definition
        if self.ctc_weight == 0.0:
            loss = loss_att + loss_pre * self.predictor_weight
        elif self.ctc_weight == 1.0:
            loss = loss_ctc
        else:
            loss = self.ctc_weight * loss_ctc + (1 - self.ctc_weight) * loss_att + loss_pre * self.predictor_weight

        if self.use_1st_decoder_loss and pre_loss_att is not None:
            loss = loss + pre_loss_att

        # Collect Attn branch stats
        stats["loss_att"] = loss_att.detach() if loss_att is not None else None
        stats["pre_loss_att"] = pre_loss_att.detach() if pre_loss_att is not None else None
        stats["acc"] = acc_att
        stats["cer"] = cer_att
        stats["wer"] = wer_att
        stats["loss_pre"] = loss_pre.detach().cpu() if loss_pre is not None else None

        stats["loss"] = torch.clone(loss.detach())

        # force_gatherable: to-device and to-tensor if scalar for DataParallel
        if self.length_normalized_loss:
<<<<<<< HEAD
            batch_size = int((text_lengths + self.predictor_bias).sum())
=======
            batch_size = (text_lengths + self.predictor_bias).sum().type_as(batch_size)
>>>>>>> 5cf51241
        loss, stats, weight = force_gatherable((loss, stats, batch_size), loss.device)
        return loss, stats, weight

    def encode(
            self, speech: torch.Tensor, speech_lengths: torch.Tensor, ind: int = 0,
    ) -> Tuple[torch.Tensor, torch.Tensor]:
        """Frontend + Encoder. Note that this method is used by asr_inference.py
        Args:
                        speech: (Batch, Length, ...)
                        speech_lengths: (Batch, )
        """
        with autocast(False):
            # 1. Extract feats
            feats, feats_lengths = self._extract_feats(speech, speech_lengths)

            # 2. Data augmentation
            if self.specaug is not None and self.training:
                feats, feats_lengths = self.specaug(feats, feats_lengths)

            # 3. Normalization for feature: e.g. Global-CMVN, Utterance-CMVN
            if self.normalize is not None:
                feats, feats_lengths = self.normalize(feats, feats_lengths)
        # Pre-encoder, e.g. used for raw input data
        if self.preencoder is not None:
            feats, feats_lengths = self.preencoder(feats, feats_lengths)

        # 4. Forward encoder
        # feats: (Batch, Length, Dim)
        # -> encoder_out: (Batch, Length2, Dim2)
        if self.encoder.interctc_use_conditioning:
            encoder_out, encoder_out_lens, _ = self.encoder(
                feats, feats_lengths, ctc=self.ctc, ind=ind
            )
        else:
            encoder_out, encoder_out_lens, _ = self.encoder(feats, feats_lengths, ind=ind)
        intermediate_outs = None
        if isinstance(encoder_out, tuple):
            intermediate_outs = encoder_out[1]
            encoder_out = encoder_out[0]

        # Post-encoder, e.g. NLU
        if self.postencoder is not None:
            encoder_out, encoder_out_lens = self.postencoder(
                encoder_out, encoder_out_lens
            )

        assert encoder_out.size(0) == speech.size(0), (
            encoder_out.size(),
            speech.size(0),
        )
        assert encoder_out.size(1) <= encoder_out_lens.max(), (
            encoder_out.size(),
            encoder_out_lens.max(),
        )

        if intermediate_outs is not None:
            return (encoder_out, intermediate_outs), encoder_out_lens

        return encoder_out, encoder_out_lens

    def encode_chunk(
            self, speech: torch.Tensor, speech_lengths: torch.Tensor, cache: dict = None
    ) -> Tuple[torch.Tensor, torch.Tensor]:
        """Frontend + Encoder. Note that this method is used by asr_inference.py
        Args:
                speech: (Batch, Length, ...)
                speech_lengths: (Batch, )
        """
        with autocast(False):
            # 1. Extract feats
            feats, feats_lengths = self._extract_feats(speech, speech_lengths)

            # 2. Data augmentation
            if self.specaug is not None and self.training:
                feats, feats_lengths = self.specaug(feats, feats_lengths)

            # 3. Normalization for feature: e.g. Global-CMVN, Utterance-CMVN
            if self.normalize is not None:
                feats, feats_lengths = self.normalize(feats, feats_lengths)

        # Pre-encoder, e.g. used for raw input data
        if self.preencoder is not None:
            feats, feats_lengths = self.preencoder(feats, feats_lengths)

        # 4. Forward encoder
        # feats: (Batch, Length, Dim)
        # -> encoder_out: (Batch, Length2, Dim2)
        if self.encoder.interctc_use_conditioning:
            encoder_out, encoder_out_lens, _ = self.encoder.forward_chunk(
                feats, feats_lengths, cache=cache["encoder"], ctc=self.ctc
            )
        else:
            encoder_out, encoder_out_lens, _ = self.encoder.forward_chunk(feats, feats_lengths, cache=cache["encoder"])
        intermediate_outs = None
        if isinstance(encoder_out, tuple):
            intermediate_outs = encoder_out[1]
            encoder_out = encoder_out[0]

        # Post-encoder, e.g. NLU
        if self.postencoder is not None:
            encoder_out, encoder_out_lens = self.postencoder(
                encoder_out, encoder_out_lens
            )

        if intermediate_outs is not None:
            return (encoder_out, intermediate_outs), encoder_out_lens

        return encoder_out, torch.tensor([encoder_out.size(1)])

    def _calc_att_predictor_loss(
            self,
            encoder_out: torch.Tensor,
            encoder_out_lens: torch.Tensor,
            ys_pad: torch.Tensor,
            ys_pad_lens: torch.Tensor,
    ):
        encoder_out_mask = (~make_pad_mask(encoder_out_lens, maxlen=encoder_out.size(1))[:, None, :]).to(
            encoder_out.device)
        if self.predictor_bias == 1:
            _, ys_pad = add_sos_eos(ys_pad, self.sos, self.eos, self.ignore_id)
            ys_pad_lens = ys_pad_lens + self.predictor_bias
        mask_chunk_predictor = None
        if self.encoder.overlap_chunk_cls is not None:
            mask_chunk_predictor = self.encoder.overlap_chunk_cls.get_mask_chunk_predictor(None,
                                                                                           device=encoder_out.device,
                                                                                           batch_size=encoder_out.size(
                                                                                               0))
            mask_shfit_chunk = self.encoder.overlap_chunk_cls.get_mask_shfit_chunk(None, device=encoder_out.device,
                                                                                   batch_size=encoder_out.size(0))
            encoder_out = encoder_out * mask_shfit_chunk
        pre_acoustic_embeds, pre_token_length, pre_alphas, _ = self.predictor(encoder_out,
                                                                              ys_pad,
                                                                              encoder_out_mask,
                                                                              ignore_id=self.ignore_id,
                                                                              mask_chunk_predictor=mask_chunk_predictor,
                                                                              target_label_length=ys_pad_lens,
                                                                              )
        predictor_alignments, predictor_alignments_len = self.predictor.gen_frame_alignments(pre_alphas,
                                                                                             encoder_out_lens)

        scama_mask = None
        if self.encoder.overlap_chunk_cls is not None and self.decoder_attention_chunk_type == 'chunk':
            encoder_chunk_size = self.encoder.overlap_chunk_cls.chunk_size_pad_shift_cur
            attention_chunk_center_bias = 0
            attention_chunk_size = encoder_chunk_size
            decoder_att_look_back_factor = self.encoder.overlap_chunk_cls.decoder_att_look_back_factor_cur
            mask_shift_att_chunk_decoder = self.encoder.overlap_chunk_cls. \
                get_mask_shift_att_chunk_decoder(None,
                                                 device=encoder_out.device,
                                                 batch_size=encoder_out.size(0)
                                                 )
            scama_mask = self.build_scama_mask_for_cross_attention_decoder_fn(
                predictor_alignments=predictor_alignments,
                encoder_sequence_length=encoder_out_lens,
                chunk_size=1,
                encoder_chunk_size=encoder_chunk_size,
                attention_chunk_center_bias=attention_chunk_center_bias,
                attention_chunk_size=attention_chunk_size,
                attention_chunk_type=self.decoder_attention_chunk_type,
                step=None,
                predictor_mask_chunk_hopping=mask_chunk_predictor,
                decoder_att_look_back_factor=decoder_att_look_back_factor,
                mask_shift_att_chunk_decoder=mask_shift_att_chunk_decoder,
                target_length=ys_pad_lens,
                is_training=self.training,
            )
        elif self.encoder.overlap_chunk_cls is not None:
            encoder_out, encoder_out_lens = self.encoder.overlap_chunk_cls.remove_chunk(encoder_out,
                                                                                        encoder_out_lens,
                                                                                        chunk_outs=None)
        # 0. sampler
        decoder_out_1st = None
        pre_loss_att = None
        if self.sampling_ratio > 0.0:
            if self.step_cur < 2:
                logging.info("enable sampler in paraformer, sampling_ratio: {}".format(self.sampling_ratio))
            if self.use_1st_decoder_loss:
                sematic_embeds, decoder_out_1st, pre_loss_att = \
                    self.sampler_with_grad(encoder_out, encoder_out_lens, ys_pad,
                                           ys_pad_lens, pre_acoustic_embeds, scama_mask)
            else:
                sematic_embeds, decoder_out_1st = \
                    self.sampler(encoder_out, encoder_out_lens, ys_pad,
                                 ys_pad_lens, pre_acoustic_embeds, scama_mask)
        else:
            if self.step_cur < 2:
                logging.info("disable sampler in paraformer, sampling_ratio: {}".format(self.sampling_ratio))
            sematic_embeds = pre_acoustic_embeds

        # 1. Forward decoder
        decoder_outs = self.decoder(
            encoder_out, encoder_out_lens, sematic_embeds, ys_pad_lens, scama_mask
        )
        decoder_out, _ = decoder_outs[0], decoder_outs[1]

        if decoder_out_1st is None:
            decoder_out_1st = decoder_out
        # 2. Compute attention loss
        loss_att = self.criterion_att(decoder_out, ys_pad)
        acc_att = th_accuracy(
            decoder_out_1st.view(-1, self.vocab_size),
            ys_pad,
            ignore_label=self.ignore_id,
        )
        loss_pre = self.criterion_pre(ys_pad_lens.type_as(pre_token_length), pre_token_length)

        # Compute cer/wer using attention-decoder
        if self.training or self.error_calculator is None:
            cer_att, wer_att = None, None
        else:
            ys_hat = decoder_out_1st.argmax(dim=-1)
            cer_att, wer_att = self.error_calculator(ys_hat.cpu(), ys_pad.cpu())

        return loss_att, acc_att, cer_att, wer_att, loss_pre, pre_loss_att

    def sampler(self, encoder_out, encoder_out_lens, ys_pad, ys_pad_lens, pre_acoustic_embeds, chunk_mask=None):

        tgt_mask = (~make_pad_mask(ys_pad_lens, maxlen=ys_pad_lens.max())[:, :, None]).to(ys_pad.device)
        ys_pad_masked = ys_pad * tgt_mask[:, :, 0]
        if self.share_embedding:
            ys_pad_embed = self.decoder.output_layer.weight[ys_pad_masked]
        else:
            ys_pad_embed = self.decoder.embed(ys_pad_masked)
        with torch.no_grad():
            decoder_outs = self.decoder(
                encoder_out, encoder_out_lens, pre_acoustic_embeds, ys_pad_lens, chunk_mask
            )
            decoder_out, _ = decoder_outs[0], decoder_outs[1]
            pred_tokens = decoder_out.argmax(-1)
            nonpad_positions = ys_pad.ne(self.ignore_id)
            seq_lens = (nonpad_positions).sum(1)
            same_num = ((pred_tokens == ys_pad) & nonpad_positions).sum(1)
            input_mask = torch.ones_like(nonpad_positions)
            bsz, seq_len = ys_pad.size()
            for li in range(bsz):
                target_num = (((seq_lens[li] - same_num[li].sum()).float()) * self.sampling_ratio).long()
                if target_num > 0:
                    input_mask[li].scatter_(dim=0, index=torch.randperm(seq_lens[li])[:target_num].cuda(), value=0)
            input_mask = input_mask.eq(1)
            input_mask = input_mask.masked_fill(~nonpad_positions, False)
            input_mask_expand_dim = input_mask.unsqueeze(2).to(pre_acoustic_embeds.device)

        sematic_embeds = pre_acoustic_embeds.masked_fill(~input_mask_expand_dim, 0) + ys_pad_embed.masked_fill(
            input_mask_expand_dim, 0)
        return sematic_embeds * tgt_mask, decoder_out * tgt_mask

    def sampler_with_grad(self, encoder_out, encoder_out_lens, ys_pad, ys_pad_lens, pre_acoustic_embeds,
                          chunk_mask=None):
        tgt_mask = (~make_pad_mask(ys_pad_lens, maxlen=ys_pad_lens.max())[:, :, None]).to(ys_pad.device)
        ys_pad_masked = ys_pad * tgt_mask[:, :, 0]
        if self.share_embedding:
            ys_pad_embed = self.decoder.output_layer.weight[ys_pad_masked]
        else:
            ys_pad_embed = self.decoder.embed(ys_pad_masked)
        decoder_outs = self.decoder(
            encoder_out, encoder_out_lens, pre_acoustic_embeds, ys_pad_lens, chunk_mask
        )
        pre_loss_att = self.criterion_att(decoder_outs[0], ys_pad)
        decoder_out, _ = decoder_outs[0], decoder_outs[1]
        pred_tokens = decoder_out.argmax(-1)
        nonpad_positions = ys_pad.ne(self.ignore_id)
        seq_lens = (nonpad_positions).sum(1)
        same_num = ((pred_tokens == ys_pad) & nonpad_positions).sum(1)
        input_mask = torch.ones_like(nonpad_positions)
        bsz, seq_len = ys_pad.size()
        for li in range(bsz):
            target_num = (((seq_lens[li] - same_num[li].sum()).float()) * self.sampling_ratio).long()
            if target_num > 0:
                input_mask[li].scatter_(dim=0, index=torch.randperm(seq_lens[li])[:target_num].cuda(), value=0)
        input_mask = input_mask.eq(1)
        input_mask = input_mask.masked_fill(~nonpad_positions, False)
        input_mask_expand_dim = input_mask.unsqueeze(2).to(pre_acoustic_embeds.device)

        sematic_embeds = pre_acoustic_embeds.masked_fill(~input_mask_expand_dim, 0) + ys_pad_embed.masked_fill(
            input_mask_expand_dim, 0)

        return sematic_embeds * tgt_mask, decoder_out * tgt_mask, pre_loss_att

    def calc_predictor(self, encoder_out, encoder_out_lens):

        encoder_out_mask = (~make_pad_mask(encoder_out_lens, maxlen=encoder_out.size(1))[:, None, :]).to(
            encoder_out.device)
        mask_chunk_predictor = None
        if self.encoder.overlap_chunk_cls is not None:
            mask_chunk_predictor = self.encoder.overlap_chunk_cls.get_mask_chunk_predictor(None,
                                                                                           device=encoder_out.device,
                                                                                           batch_size=encoder_out.size(
                                                                                               0))
            mask_shfit_chunk = self.encoder.overlap_chunk_cls.get_mask_shfit_chunk(None, device=encoder_out.device,
                                                                                   batch_size=encoder_out.size(0))
            encoder_out = encoder_out * mask_shfit_chunk
        pre_acoustic_embeds, pre_token_length, pre_alphas, pre_peak_index = self.predictor(encoder_out,
                                                                                           None,
                                                                                           encoder_out_mask,
                                                                                           ignore_id=self.ignore_id,
                                                                                           mask_chunk_predictor=mask_chunk_predictor,
                                                                                           target_label_length=None,
                                                                                           )
        predictor_alignments, predictor_alignments_len = self.predictor.gen_frame_alignments(pre_alphas,
                                                                                             encoder_out_lens + 1 if self.predictor.tail_threshold > 0.0 else encoder_out_lens)

        scama_mask = None
        if self.encoder.overlap_chunk_cls is not None and self.decoder_attention_chunk_type == 'chunk':
            encoder_chunk_size = self.encoder.overlap_chunk_cls.chunk_size_pad_shift_cur
            attention_chunk_center_bias = 0
            attention_chunk_size = encoder_chunk_size
            decoder_att_look_back_factor = self.encoder.overlap_chunk_cls.decoder_att_look_back_factor_cur
            mask_shift_att_chunk_decoder = self.encoder.overlap_chunk_cls. \
                get_mask_shift_att_chunk_decoder(None,
                                                 device=encoder_out.device,
                                                 batch_size=encoder_out.size(0)
                                                 )
            scama_mask = self.build_scama_mask_for_cross_attention_decoder_fn(
                predictor_alignments=predictor_alignments,
                encoder_sequence_length=encoder_out_lens,
                chunk_size=1,
                encoder_chunk_size=encoder_chunk_size,
                attention_chunk_center_bias=attention_chunk_center_bias,
                attention_chunk_size=attention_chunk_size,
                attention_chunk_type=self.decoder_attention_chunk_type,
                step=None,
                predictor_mask_chunk_hopping=mask_chunk_predictor,
                decoder_att_look_back_factor=decoder_att_look_back_factor,
                mask_shift_att_chunk_decoder=mask_shift_att_chunk_decoder,
                target_length=None,
                is_training=self.training,
            )
        self.scama_mask = scama_mask

        return pre_acoustic_embeds, pre_token_length, pre_alphas, pre_peak_index

    def calc_predictor_chunk(self, encoder_out, cache=None):

        pre_acoustic_embeds, pre_token_length = \
            self.predictor.forward_chunk(encoder_out, cache["encoder"])
        return pre_acoustic_embeds, pre_token_length

    def cal_decoder_with_predictor(self, encoder_out, encoder_out_lens, sematic_embeds, ys_pad_lens):
        decoder_outs = self.decoder(
            encoder_out, encoder_out_lens, sematic_embeds, ys_pad_lens, self.scama_mask
        )
        decoder_out = decoder_outs[0]
        decoder_out = torch.log_softmax(decoder_out, dim=-1)
        return decoder_out, ys_pad_lens

    def cal_decoder_with_predictor_chunk(self, encoder_out, sematic_embeds, cache=None):
        decoder_outs = self.decoder.forward_chunk(
            encoder_out, sematic_embeds, cache["decoder"]
        )
        decoder_out = decoder_outs
        decoder_out = torch.log_softmax(decoder_out, dim=-1)
        return decoder_out


class ParaformerBert(Paraformer):
    """
    Author: Speech Lab of DAMO Academy, Alibaba Group
    Paraformer2: advanced paraformer with LFMMI and bert for non-autoregressive end-to-end speech recognition
    """

    def __init__(
            self,
            vocab_size: int,
            token_list: Union[Tuple[str, ...], List[str]],
            frontend: Optional[AbsFrontend],
            specaug: Optional[AbsSpecAug],
            normalize: Optional[AbsNormalize],
            encoder: AbsEncoder,
            decoder: AbsDecoder,
            ctc: CTC,
            ctc_weight: float = 0.5,
            interctc_weight: float = 0.0,
            ignore_id: int = -1,
            blank_id: int = 0,
            sos: int = 1,
            eos: int = 2,
            lsm_weight: float = 0.0,
            length_normalized_loss: bool = False,
            report_cer: bool = True,
            report_wer: bool = True,
            sym_space: str = "<space>",
            sym_blank: str = "<blank>",
            extract_feats_in_collect_stats: bool = True,
            predictor=None,
            predictor_weight: float = 0.0,
            predictor_bias: int = 0,
            sampling_ratio: float = 0.2,
            embeds_id: int = 2,
            embeds_loss_weight: float = 0.0,
            embed_dims: int = 768,
            preencoder: Optional[AbsPreEncoder] = None,
            postencoder: Optional[AbsPostEncoder] = None,
    ):
        assert 0.0 <= ctc_weight <= 1.0, ctc_weight
        assert 0.0 <= interctc_weight < 1.0, interctc_weight

        super().__init__(
            vocab_size=vocab_size,
            token_list=token_list,
            frontend=frontend,
            specaug=specaug,
            normalize=normalize,
            preencoder=preencoder,
            encoder=encoder,
            postencoder=postencoder,
            decoder=decoder,
            ctc=ctc,
            ctc_weight=ctc_weight,
            interctc_weight=interctc_weight,
            ignore_id=ignore_id,
            blank_id=blank_id,
            sos=sos,
            eos=eos,
            lsm_weight=lsm_weight,
            length_normalized_loss=length_normalized_loss,
            report_cer=report_cer,
            report_wer=report_wer,
            sym_space=sym_space,
            sym_blank=sym_blank,
            extract_feats_in_collect_stats=extract_feats_in_collect_stats,
            predictor=predictor,
            predictor_weight=predictor_weight,
            predictor_bias=predictor_bias,
            sampling_ratio=sampling_ratio,
        )
        self.decoder.embeds_id = embeds_id
        decoder_attention_dim = self.decoder.attention_dim
        self.pro_nn = torch.nn.Linear(decoder_attention_dim, embed_dims)
        self.cos = torch.nn.CosineSimilarity(dim=-1, eps=1e-6)
        self.embeds_loss_weight = embeds_loss_weight
        self.length_normalized_loss = length_normalized_loss

    def _calc_embed_loss(self,
                         ys_pad: torch.Tensor,
                         ys_pad_lens: torch.Tensor,
                         embed: torch.Tensor = None,
                         embed_lengths: torch.Tensor = None,
                         embeds_outputs: torch.Tensor = None,
                         ):
        embeds_outputs = self.pro_nn(embeds_outputs)
        tgt_mask = (~make_pad_mask(ys_pad_lens, maxlen=ys_pad_lens.max())[:, :, None]).to(ys_pad.device)
        embeds_outputs *= tgt_mask  # b x l x d
        embed *= tgt_mask  # b x l x d
        cos_loss = 1.0 - self.cos(embeds_outputs, embed)
        cos_loss *= tgt_mask.squeeze(2)
        if self.length_normalized_loss:
            token_num_total = torch.sum(tgt_mask)
        else:
            token_num_total = tgt_mask.size()[0]
        cos_loss_total = torch.sum(cos_loss)
        cos_loss = cos_loss_total / token_num_total
        # print("cos_loss: {}".format(cos_loss))
        return cos_loss

    def _calc_att_loss(
            self,
            encoder_out: torch.Tensor,
            encoder_out_lens: torch.Tensor,
            ys_pad: torch.Tensor,
            ys_pad_lens: torch.Tensor,
    ):
        encoder_out_mask = (~make_pad_mask(encoder_out_lens, maxlen=encoder_out.size(1))[:, None, :]).to(
            encoder_out.device)
        if self.predictor_bias == 1:
            _, ys_pad = add_sos_eos(ys_pad, self.sos, self.eos, self.ignore_id)
            ys_pad_lens = ys_pad_lens + self.predictor_bias
        pre_acoustic_embeds, pre_token_length, _, pre_peak_index = self.predictor(encoder_out, ys_pad, encoder_out_mask,
                                                                                  ignore_id=self.ignore_id)

        # 0. sampler
        decoder_out_1st = None
        if self.sampling_ratio > 0.0:
            if self.step_cur < 2:
                logging.info(
                    "enable sampler in paraformer, sampling_ratio: {}".format(self.sampling_ratio))
            sematic_embeds, decoder_out_1st = self.sampler(encoder_out, encoder_out_lens, ys_pad, ys_pad_lens,
                                                           pre_acoustic_embeds)
        else:
            if self.step_cur < 2:
                logging.info(
                    "disable sampler in paraformer, sampling_ratio: {}".format(self.sampling_ratio))
            sematic_embeds = pre_acoustic_embeds

        # 1. Forward decoder
        decoder_outs = self.decoder(
            encoder_out, encoder_out_lens, sematic_embeds, ys_pad_lens
        )
        decoder_out, _ = decoder_outs[0], decoder_outs[1]
        embeds_outputs = None
        if len(decoder_outs) > 2:
            embeds_outputs = decoder_outs[2]

        if decoder_out_1st is None:
            decoder_out_1st = decoder_out
        # 2. Compute attention loss
        loss_att = self.criterion_att(decoder_out, ys_pad)
        acc_att = th_accuracy(
            decoder_out_1st.view(-1, self.vocab_size),
            ys_pad,
            ignore_label=self.ignore_id,
        )
        loss_pre = self.criterion_pre(ys_pad_lens.type_as(pre_token_length), pre_token_length)

        # Compute cer/wer using attention-decoder
        if self.training or self.error_calculator is None:
            cer_att, wer_att = None, None
        else:
            ys_hat = decoder_out_1st.argmax(dim=-1)
            cer_att, wer_att = self.error_calculator(ys_hat.cpu(), ys_pad.cpu())

        return loss_att, acc_att, cer_att, wer_att, loss_pre, embeds_outputs

    def forward(
            self,
            speech: torch.Tensor,
            speech_lengths: torch.Tensor,
            text: torch.Tensor,
            text_lengths: torch.Tensor,
            embed: torch.Tensor = None,
            embed_lengths: torch.Tensor = None,
    ) -> Tuple[torch.Tensor, Dict[str, torch.Tensor], torch.Tensor]:
        """Frontend + Encoder + Decoder + Calc loss
        Args:
                speech: (Batch, Length, ...)
                speech_lengths: (Batch, )
                text: (Batch, Length)
                text_lengths: (Batch,)
        """
        assert text_lengths.dim() == 1, text_lengths.shape
        # Check that batch_size is unified
        assert (
                speech.shape[0]
                == speech_lengths.shape[0]
                == text.shape[0]
                == text_lengths.shape[0]
        ), (speech.shape, speech_lengths.shape, text.shape, text_lengths.shape)
        batch_size = speech.shape[0]
        self.step_cur += 1
        # for data-parallel
        text = text[:, : text_lengths.max()]
        speech = speech[:, :speech_lengths.max()]
        if embed is not None:
            embed = embed[:, :embed_lengths.max()]

        # 1. Encoder
        encoder_out, encoder_out_lens = self.encode(speech, speech_lengths)
        intermediate_outs = None
        if isinstance(encoder_out, tuple):
            intermediate_outs = encoder_out[1]
            encoder_out = encoder_out[0]

        loss_att, acc_att, cer_att, wer_att = None, None, None, None
        loss_ctc, cer_ctc = None, None
        loss_pre = 0.0
        cos_loss = 0.0
        stats = dict()

        # 1. CTC branch
        if self.ctc_weight != 0.0:
            loss_ctc, cer_ctc = self._calc_ctc_loss(
                encoder_out, encoder_out_lens, text, text_lengths
            )

            # Collect CTC branch stats
            stats["loss_ctc"] = loss_ctc.detach() if loss_ctc is not None else None
            stats["cer_ctc"] = cer_ctc

        # Intermediate CTC (optional)
        loss_interctc = 0.0
        if self.interctc_weight != 0.0 and intermediate_outs is not None:
            for layer_idx, intermediate_out in intermediate_outs:
                # we assume intermediate_out has the same length & padding
                # as those of encoder_out
                loss_ic, cer_ic = self._calc_ctc_loss(
                    intermediate_out, encoder_out_lens, text, text_lengths
                )
                loss_interctc = loss_interctc + loss_ic

                # Collect Intermedaite CTC stats
                stats["loss_interctc_layer{}".format(layer_idx)] = (
                    loss_ic.detach() if loss_ic is not None else None
                )
                stats["cer_interctc_layer{}".format(layer_idx)] = cer_ic

            loss_interctc = loss_interctc / len(intermediate_outs)

            # calculate whole encoder loss
            loss_ctc = (
                               1 - self.interctc_weight
                       ) * loss_ctc + self.interctc_weight * loss_interctc

        # 2b. Attention decoder branch
        if self.ctc_weight != 1.0:

            loss_ret = self._calc_att_loss(
                encoder_out, encoder_out_lens, text, text_lengths
            )
            loss_att, acc_att, cer_att, wer_att, loss_pre = loss_ret[0], loss_ret[1], loss_ret[2], loss_ret[3], \
                                                            loss_ret[4]
            embeds_outputs = None
            if len(loss_ret) > 5:
                embeds_outputs = loss_ret[5]
            if embeds_outputs is not None:
                cos_loss = self._calc_embed_loss(text, text_lengths, embed, embed_lengths, embeds_outputs)

        # 3. CTC-Att loss definition
        if self.ctc_weight == 0.0:
            loss = loss_att + loss_pre * self.predictor_weight + cos_loss * self.embeds_loss_weight
        elif self.ctc_weight == 1.0:
            loss = loss_ctc
        else:
            loss = self.ctc_weight * loss_ctc + (
                    1 - self.ctc_weight) * loss_att + loss_pre * self.predictor_weight + cos_loss * self.embeds_loss_weight

        # Collect Attn branch stats
        stats["loss_att"] = loss_att.detach() if loss_att is not None else None
        stats["acc"] = acc_att
        stats["cer"] = cer_att
        stats["wer"] = wer_att
        stats["loss_pre"] = loss_pre.detach().cpu() if loss_pre > 0.0 else None
        stats["cos_loss"] = cos_loss.detach().cpu() if cos_loss > 0.0 else None

        stats["loss"] = torch.clone(loss.detach())

        # force_gatherable: to-device and to-tensor if scalar for DataParallel
        if self.length_normalized_loss:
<<<<<<< HEAD
            batch_size = int((text_lengths + self.predictor_bias).sum())
=======
            batch_size = (text_lengths + self.predictor_bias).sum().type_as(batch_size)
>>>>>>> 5cf51241
        loss, stats, weight = force_gatherable((loss, stats, batch_size), loss.device)
        return loss, stats, weight


class BiCifParaformer(Paraformer):
    """
    Paraformer model with an extra cif predictor
    to conduct accurate timestamp prediction
    """

    def __init__(
            self,
            vocab_size: int,
            token_list: Union[Tuple[str, ...], List[str]],
            frontend: Optional[AbsFrontend],
            specaug: Optional[AbsSpecAug],
            normalize: Optional[AbsNormalize],
            encoder: AbsEncoder,
            decoder: AbsDecoder,
            ctc: CTC,
            ctc_weight: float = 0.5,
            interctc_weight: float = 0.0,
            ignore_id: int = -1,
            blank_id: int = 0,
            sos: int = 1,
            eos: int = 2,
            lsm_weight: float = 0.0,
            length_normalized_loss: bool = False,
            report_cer: bool = True,
            report_wer: bool = True,
            sym_space: str = "<space>",
            sym_blank: str = "<blank>",
            extract_feats_in_collect_stats: bool = True,
            predictor=None,
            predictor_weight: float = 0.0,
            predictor_bias: int = 0,
            sampling_ratio: float = 0.2,
            preencoder: Optional[AbsPreEncoder] = None,
            postencoder: Optional[AbsPostEncoder] = None,
    ):
        assert 0.0 <= ctc_weight <= 1.0, ctc_weight
        assert 0.0 <= interctc_weight < 1.0, interctc_weight

        super().__init__(
            vocab_size=vocab_size,
            token_list=token_list,
            frontend=frontend,
            specaug=specaug,
            normalize=normalize,
            preencoder=preencoder,
            encoder=encoder,
            postencoder=postencoder,
            decoder=decoder,
            ctc=ctc,
            ctc_weight=ctc_weight,
            interctc_weight=interctc_weight,
            ignore_id=ignore_id,
            blank_id=blank_id,
            sos=sos,
            eos=eos,
            lsm_weight=lsm_weight,
            length_normalized_loss=length_normalized_loss,
            report_cer=report_cer,
            report_wer=report_wer,
            sym_space=sym_space,
            sym_blank=sym_blank,
            extract_feats_in_collect_stats=extract_feats_in_collect_stats,
            predictor=predictor,
            predictor_weight=predictor_weight,
            predictor_bias=predictor_bias,
            sampling_ratio=sampling_ratio,
        )
        assert isinstance(self.predictor, CifPredictorV3), "BiCifParaformer should use CIFPredictorV3"

    def _calc_pre2_loss(
            self,
            encoder_out: torch.Tensor,
            encoder_out_lens: torch.Tensor,
            ys_pad: torch.Tensor,
            ys_pad_lens: torch.Tensor,
    ):
        encoder_out_mask = (~make_pad_mask(encoder_out_lens, maxlen=encoder_out.size(1))[:, None, :]).to(
            encoder_out.device)
        if self.predictor_bias == 1:
            _, ys_pad = add_sos_eos(ys_pad, self.sos, self.eos, self.ignore_id)
            ys_pad_lens = ys_pad_lens + self.predictor_bias
        _, _, _, _, pre_token_length2 = self.predictor(encoder_out, ys_pad, encoder_out_mask, ignore_id=self.ignore_id)

        # loss_pre = self.criterion_pre(ys_pad_lens.type_as(pre_token_length), pre_token_length)
        loss_pre2 = self.criterion_pre(ys_pad_lens.type_as(pre_token_length2), pre_token_length2)

        return loss_pre2

    def _calc_att_loss(
            self,
            encoder_out: torch.Tensor,
            encoder_out_lens: torch.Tensor,
            ys_pad: torch.Tensor,
            ys_pad_lens: torch.Tensor,
    ):
        encoder_out_mask = (~make_pad_mask(encoder_out_lens, maxlen=encoder_out.size(1))[:, None, :]).to(
            encoder_out.device)
        if self.predictor_bias == 1:
            _, ys_pad = add_sos_eos(ys_pad, self.sos, self.eos, self.ignore_id)
            ys_pad_lens = ys_pad_lens + self.predictor_bias
        pre_acoustic_embeds, pre_token_length, _, pre_peak_index, _ = self.predictor(encoder_out, ys_pad,
                                                                                     encoder_out_mask,
                                                                                     ignore_id=self.ignore_id)

        # 0. sampler
        decoder_out_1st = None
        if self.sampling_ratio > 0.0:
            if self.step_cur < 2:
                logging.info("enable sampler in paraformer, sampling_ratio: {}".format(self.sampling_ratio))
            sematic_embeds, decoder_out_1st = self.sampler(encoder_out, encoder_out_lens, ys_pad, ys_pad_lens,
                                                           pre_acoustic_embeds)
        else:
            if self.step_cur < 2:
                logging.info("disable sampler in paraformer, sampling_ratio: {}".format(self.sampling_ratio))
            sematic_embeds = pre_acoustic_embeds

        # 1. Forward decoder
        decoder_outs = self.decoder(
            encoder_out, encoder_out_lens, sematic_embeds, ys_pad_lens
        )
        decoder_out, _ = decoder_outs[0], decoder_outs[1]

        if decoder_out_1st is None:
            decoder_out_1st = decoder_out
        # 2. Compute attention loss
        loss_att = self.criterion_att(decoder_out, ys_pad)
        acc_att = th_accuracy(
            decoder_out_1st.view(-1, self.vocab_size),
            ys_pad,
            ignore_label=self.ignore_id,
        )
        loss_pre = self.criterion_pre(ys_pad_lens.type_as(pre_token_length), pre_token_length)

        # Compute cer/wer using attention-decoder
        if self.training or self.error_calculator is None:
            cer_att, wer_att = None, None
        else:
            ys_hat = decoder_out_1st.argmax(dim=-1)
            cer_att, wer_att = self.error_calculator(ys_hat.cpu(), ys_pad.cpu())

        return loss_att, acc_att, cer_att, wer_att, loss_pre

    def calc_predictor(self, encoder_out, encoder_out_lens):

        encoder_out_mask = (~make_pad_mask(encoder_out_lens, maxlen=encoder_out.size(1))[:, None, :]).to(
            encoder_out.device)
        pre_acoustic_embeds, pre_token_length, alphas, pre_peak_index, pre_token_length2 = self.predictor(encoder_out,
                                                                                                          None,
                                                                                                          encoder_out_mask,
                                                                                                          ignore_id=self.ignore_id)
        return pre_acoustic_embeds, pre_token_length, alphas, pre_peak_index

    def calc_predictor_timestamp(self, encoder_out, encoder_out_lens, token_num):
        encoder_out_mask = (~make_pad_mask(encoder_out_lens, maxlen=encoder_out.size(1))[:, None, :]).to(
            encoder_out.device)
        ds_alphas, ds_cif_peak, us_alphas, us_peaks = self.predictor.get_upsample_timestamp(encoder_out,
                                                                                            encoder_out_mask,
                                                                                            token_num)
        return ds_alphas, ds_cif_peak, us_alphas, us_peaks

    def forward(
            self,
            speech: torch.Tensor,
            speech_lengths: torch.Tensor,
            text: torch.Tensor,
            text_lengths: torch.Tensor,
    ) -> Tuple[torch.Tensor, Dict[str, torch.Tensor], torch.Tensor]:
        """Frontend + Encoder + Decoder + Calc loss
        Args:
                speech: (Batch, Length, ...)
                speech_lengths: (Batch, )
                text: (Batch, Length)
                text_lengths: (Batch,)
        """
        assert text_lengths.dim() == 1, text_lengths.shape
        # Check that batch_size is unified
        assert (
                speech.shape[0]
                == speech_lengths.shape[0]
                == text.shape[0]
                == text_lengths.shape[0]
        ), (speech.shape, speech_lengths.shape, text.shape, text_lengths.shape)
        batch_size = speech.shape[0]
        self.step_cur += 1
        # for data-parallel
        text = text[:, : text_lengths.max()]
        speech = speech[:, :speech_lengths.max()]

        # 1. Encoder
        encoder_out, encoder_out_lens = self.encode(speech, speech_lengths)
        intermediate_outs = None
        if isinstance(encoder_out, tuple):
            intermediate_outs = encoder_out[1]
            encoder_out = encoder_out[0]

        loss_att, acc_att, cer_att, wer_att = None, None, None, None
        loss_ctc, cer_ctc = None, None
        loss_pre = None
        stats = dict()

        # 1. CTC branch
        if self.ctc_weight != 0.0:
            loss_ctc, cer_ctc = self._calc_ctc_loss(
                encoder_out, encoder_out_lens, text, text_lengths
            )

            # Collect CTC branch stats
            stats["loss_ctc"] = loss_ctc.detach() if loss_ctc is not None else None
            stats["cer_ctc"] = cer_ctc

        # Intermediate CTC (optional)
        loss_interctc = 0.0
        if self.interctc_weight != 0.0 and intermediate_outs is not None:
            for layer_idx, intermediate_out in intermediate_outs:
                # we assume intermediate_out has the same length & padding
                # as those of encoder_out
                loss_ic, cer_ic = self._calc_ctc_loss(
                    intermediate_out, encoder_out_lens, text, text_lengths
                )
                loss_interctc = loss_interctc + loss_ic

                # Collect Intermedaite CTC stats
                stats["loss_interctc_layer{}".format(layer_idx)] = (
                    loss_ic.detach() if loss_ic is not None else None
                )
                stats["cer_interctc_layer{}".format(layer_idx)] = cer_ic

            loss_interctc = loss_interctc / len(intermediate_outs)

            # calculate whole encoder loss
            loss_ctc = (
                               1 - self.interctc_weight
                       ) * loss_ctc + self.interctc_weight * loss_interctc

        # 2b. Attention decoder branch
        if self.ctc_weight != 1.0:
            loss_att, acc_att, cer_att, wer_att, loss_pre = self._calc_att_loss(
                encoder_out, encoder_out_lens, text, text_lengths
            )

        loss_pre2 = self._calc_pre2_loss(
            encoder_out, encoder_out_lens, text, text_lengths
        )

        # 3. CTC-Att loss definition
        if self.ctc_weight == 0.0:
            loss = loss_att + loss_pre * self.predictor_weight + loss_pre2 * self.predictor_weight * 0.5
        elif self.ctc_weight == 1.0:
            loss = loss_ctc
        else:
            loss = self.ctc_weight * loss_ctc + (
                    1 - self.ctc_weight) * loss_att + loss_pre * self.predictor_weight + loss_pre2 * self.predictor_weight * 0.5

        # Collect Attn branch stats
        stats["loss_att"] = loss_att.detach() if loss_att is not None else None
        stats["acc"] = acc_att
        stats["cer"] = cer_att
        stats["wer"] = wer_att
        stats["loss_pre"] = loss_pre.detach().cpu() if loss_pre is not None else None
        stats["loss_pre2"] = loss_pre2.detach().cpu()

        stats["loss"] = torch.clone(loss.detach())

        # force_gatherable: to-device and to-tensor if scalar for DataParallel
        if self.length_normalized_loss:
<<<<<<< HEAD
            batch_size = int((text_lengths + self.predictor_bias).sum())
=======
            batch_size = (text_lengths + self.predictor_bias).sum().type_as(batch_size)
>>>>>>> 5cf51241
        loss, stats, weight = force_gatherable((loss, stats, batch_size), loss.device)
        return loss, stats, weight


class ContextualParaformer(Paraformer):
    """
    Paraformer model with contextual hotword
    """

    def __init__(
            self,
            vocab_size: int,
            token_list: Union[Tuple[str, ...], List[str]],
            frontend: Optional[AbsFrontend],
            specaug: Optional[AbsSpecAug],
            normalize: Optional[AbsNormalize],
            encoder: AbsEncoder,
            decoder: AbsDecoder,
            ctc: CTC,
            ctc_weight: float = 0.5,
            interctc_weight: float = 0.0,
            ignore_id: int = -1,
            blank_id: int = 0,
            sos: int = 1,
            eos: int = 2,
            lsm_weight: float = 0.0,
            length_normalized_loss: bool = False,
            report_cer: bool = True,
            report_wer: bool = True,
            sym_space: str = "<space>",
            sym_blank: str = "<blank>",
            extract_feats_in_collect_stats: bool = True,
            predictor=None,
            predictor_weight: float = 0.0,
            predictor_bias: int = 0,
            sampling_ratio: float = 0.2,
            min_hw_length: int = 2,
            max_hw_length: int = 4,
            sample_rate: float = 0.6,
            batch_rate: float = 0.5,
            double_rate: float = -1.0,
            target_buffer_length: int = -1,
            inner_dim: int = 256,
            bias_encoder_type: str = 'lstm',
            label_bracket: bool = False,
            use_decoder_embedding: bool = False,
            preencoder: Optional[AbsPreEncoder] = None,
            postencoder: Optional[AbsPostEncoder] = None,
    ):
        assert 0.0 <= ctc_weight <= 1.0, ctc_weight
        assert 0.0 <= interctc_weight < 1.0, interctc_weight

        super().__init__(
            vocab_size=vocab_size,
            token_list=token_list,
            frontend=frontend,
            specaug=specaug,
            normalize=normalize,
            preencoder=preencoder,
            encoder=encoder,
            postencoder=postencoder,
            decoder=decoder,
            ctc=ctc,
            ctc_weight=ctc_weight,
            interctc_weight=interctc_weight,
            ignore_id=ignore_id,
            blank_id=blank_id,
            sos=sos,
            eos=eos,
            lsm_weight=lsm_weight,
            length_normalized_loss=length_normalized_loss,
            report_cer=report_cer,
            report_wer=report_wer,
            sym_space=sym_space,
            sym_blank=sym_blank,
            extract_feats_in_collect_stats=extract_feats_in_collect_stats,
            predictor=predictor,
            predictor_weight=predictor_weight,
            predictor_bias=predictor_bias,
            sampling_ratio=sampling_ratio,
        )

        if bias_encoder_type == 'lstm':
            logging.warning("enable bias encoder sampling and contextual training")
            self.bias_encoder = torch.nn.LSTM(inner_dim, inner_dim, 1, batch_first=True, dropout=0)
            self.bias_embed = torch.nn.Embedding(vocab_size, inner_dim)
        else:
            logging.error("Unsupport bias encoder type")

        self.min_hw_length = min_hw_length
        self.max_hw_length = max_hw_length
        self.sample_rate = sample_rate
        self.batch_rate = batch_rate
        self.target_buffer_length = target_buffer_length
        self.double_rate = double_rate

        if self.target_buffer_length > 0:
            self.hotword_buffer = None
            self.length_record = []
            self.current_buffer_length = 0
        self.use_decoder_embedding = use_decoder_embedding

    def forward(
            self,
            speech: torch.Tensor,
            speech_lengths: torch.Tensor,
            text: torch.Tensor,
            text_lengths: torch.Tensor,
    ) -> Tuple[torch.Tensor, Dict[str, torch.Tensor], torch.Tensor]:
        """Frontend + Encoder + Decoder + Calc loss
        Args:
                speech: (Batch, Length, ...)
                speech_lengths: (Batch, )
                text: (Batch, Length)
                text_lengths: (Batch,)
        """
        assert text_lengths.dim() == 1, text_lengths.shape
        # Check that batch_size is unified
        assert (
                speech.shape[0]
                == speech_lengths.shape[0]
                == text.shape[0]
                == text_lengths.shape[0]
        ), (speech.shape, speech_lengths.shape, text.shape, text_lengths.shape)
        batch_size = speech.shape[0]
        self.step_cur += 1
        # for data-parallel
        text = text[:, : text_lengths.max()]
        speech = speech[:, :speech_lengths.max()]

        # 1. Encoder
        encoder_out, encoder_out_lens = self.encode(speech, speech_lengths)
        intermediate_outs = None
        if isinstance(encoder_out, tuple):
            intermediate_outs = encoder_out[1]
            encoder_out = encoder_out[0]

        loss_att, acc_att, cer_att, wer_att = None, None, None, None
        loss_ctc, cer_ctc = None, None
        loss_pre = None
        stats = dict()

        # 1. CTC branch
        if self.ctc_weight != 0.0:
            loss_ctc, cer_ctc = self._calc_ctc_loss(
                encoder_out, encoder_out_lens, text, text_lengths
            )

            # Collect CTC branch stats
            stats["loss_ctc"] = loss_ctc.detach() if loss_ctc is not None else None
            stats["cer_ctc"] = cer_ctc

        # Intermediate CTC (optional)
        loss_interctc = 0.0
        if self.interctc_weight != 0.0 and intermediate_outs is not None:
            for layer_idx, intermediate_out in intermediate_outs:
                # we assume intermediate_out has the same length & padding
                # as those of encoder_out
                loss_ic, cer_ic = self._calc_ctc_loss(
                    intermediate_out, encoder_out_lens, text, text_lengths
                )
                loss_interctc = loss_interctc + loss_ic

                # Collect Intermedaite CTC stats
                stats["loss_interctc_layer{}".format(layer_idx)] = (
                    loss_ic.detach() if loss_ic is not None else None
                )
                stats["cer_interctc_layer{}".format(layer_idx)] = cer_ic

            loss_interctc = loss_interctc / len(intermediate_outs)

            # calculate whole encoder loss
            loss_ctc = (
                               1 - self.interctc_weight
                       ) * loss_ctc + self.interctc_weight * loss_interctc

        # 2b. Attention decoder branch
        if self.ctc_weight != 1.0:
            loss_att, acc_att, cer_att, wer_att, loss_pre = self._calc_att_loss(
                encoder_out, encoder_out_lens, text, text_lengths
            )

        # 3. CTC-Att loss definition
        if self.ctc_weight == 0.0:
            loss = loss_att + loss_pre * self.predictor_weight
        elif self.ctc_weight == 1.0:
            loss = loss_ctc
        else:
            loss = self.ctc_weight * loss_ctc + (1 - self.ctc_weight) * loss_att + loss_pre * self.predictor_weight

        # Collect Attn branch stats
        stats["loss_att"] = loss_att.detach() if loss_att is not None else None
        stats["acc"] = acc_att
        stats["cer"] = cer_att
        stats["wer"] = wer_att
        stats["loss_pre"] = loss_pre.detach().cpu() if loss_pre is not None else None

        stats["loss"] = torch.clone(loss.detach())

        # force_gatherable: to-device and to-tensor if scalar for DataParallel
        if self.length_normalized_loss:
<<<<<<< HEAD
            batch_size = int((text_lengths + self.predictor_bias).sum())
=======
            batch_size = (text_lengths + self.predictor_bias).sum().type_as(batch_size)
>>>>>>> 5cf51241
        loss, stats, weight = force_gatherable((loss, stats, batch_size), loss.device)
        return loss, stats, weight

    def _sample_hot_word(self, ys_pad, ys_pad_lens):
        hw_list = [torch.Tensor([0]).long().to(ys_pad.device)]
        hw_lengths = [0]  # this length is actually for indice, so -1
        for i, length in enumerate(ys_pad_lens):
            if length < 2:
                continue
            if length > self.min_hw_length + self.max_hw_length + 2 and random.random() < self.double_rate:
                # sample double hotword
                _max_hw_length = min(self.max_hw_length, length // 2)
                # first hotword
                start1 = random.randint(0, length // 3)
                end1 = random.randint(start1 + self.min_hw_length - 1, start1 + _max_hw_length - 1)
                hw_tokens1 = ys_pad[i][start1:end1 + 1]
                hw_lengths.append(len(hw_tokens1) - 1)
                hw_list.append(hw_tokens1)
                # second hotword
                start2 = random.randint(end1 + 1, length - self.min_hw_length)
                end2 = random.randint(min(length - 1, start2 + self.min_hw_length - 1),
                                      min(length - 1, start2 + self.max_hw_length - 1))
                hw_tokens2 = ys_pad[i][start2:end2 + 1]
                hw_lengths.append(len(hw_tokens2) - 1)
                hw_list.append(hw_tokens2)
                continue
            if random.random() < self.sample_rate:
                if length == 2:
                    hw_tokens = ys_pad[i][:2]
                    hw_lengths.append(1)
                    hw_list.append(hw_tokens)
                else:
                    start = random.randint(0, length - self.min_hw_length)
                    end = random.randint(min(length - 1, start + self.min_hw_length - 1),
                                         min(length - 1, start + self.max_hw_length - 1)) + 1
                    # print(start, end)
                    hw_tokens = ys_pad[i][start:end]
                    hw_lengths.append(len(hw_tokens) - 1)
                    hw_list.append(hw_tokens)
        # padding
        hw_list_pad = pad_list(hw_list, 0)
        if self.use_decoder_embedding:
            hw_embed = self.decoder.embed(hw_list_pad)
        else:
            hw_embed = self.bias_embed(hw_list_pad)
        hw_embed, (_, _) = self.bias_encoder(hw_embed)
        _ind = np.arange(0, len(hw_list)).tolist()
        # update self.hotword_buffer, throw a part if oversize
        selected = hw_embed[_ind, hw_lengths]
        if self.target_buffer_length > 0:
            _b = selected.shape[0]
            if self.hotword_buffer is None:
                self.hotword_buffer = selected
                self.length_record.append(selected.shape[0])
                self.current_buffer_length = _b
            elif self.current_buffer_length + _b < self.target_buffer_length:
                self.hotword_buffer = torch.cat([self.hotword_buffer.detach(), selected], dim=0)
                self.current_buffer_length += _b
                selected = self.hotword_buffer
            else:
                self.hotword_buffer = torch.cat([self.hotword_buffer.detach(), selected], dim=0)
                random_throw = random.randint(self.target_buffer_length // 2, self.target_buffer_length) + 10
                self.hotword_buffer = self.hotword_buffer[-1 * random_throw:]
                selected = self.hotword_buffer
                self.current_buffer_length = selected.shape[0]
        return selected.squeeze(0).repeat(ys_pad.shape[0], 1, 1).to(ys_pad.device)

    def sampler(self, encoder_out, encoder_out_lens, ys_pad, ys_pad_lens, pre_acoustic_embeds, contextual_info):

        tgt_mask = (~make_pad_mask(ys_pad_lens, maxlen=ys_pad_lens.max())[:, :, None]).to(ys_pad.device)
        ys_pad = ys_pad * tgt_mask[:, :, 0]
        if self.share_embedding:
            ys_pad_embed = self.decoder.output_layer.weight[ys_pad]
        else:
            ys_pad_embed = self.decoder.embed(ys_pad)
        with torch.no_grad():
            decoder_outs = self.decoder(
                encoder_out, encoder_out_lens, pre_acoustic_embeds, ys_pad_lens, contextual_info=contextual_info
            )
            decoder_out, _ = decoder_outs[0], decoder_outs[1]
            pred_tokens = decoder_out.argmax(-1)
            nonpad_positions = ys_pad.ne(self.ignore_id)
            seq_lens = (nonpad_positions).sum(1)
            same_num = ((pred_tokens == ys_pad) & nonpad_positions).sum(1)
            input_mask = torch.ones_like(nonpad_positions)
            bsz, seq_len = ys_pad.size()
            for li in range(bsz):
                target_num = (((seq_lens[li] - same_num[li].sum()).float()) * self.sampling_ratio).long()
                if target_num > 0:
                    input_mask[li].scatter_(dim=0, index=torch.randperm(seq_lens[li])[:target_num].cuda(), value=0)
            input_mask = input_mask.eq(1)
            input_mask = input_mask.masked_fill(~nonpad_positions, False)
            input_mask_expand_dim = input_mask.unsqueeze(2).to(pre_acoustic_embeds.device)

        sematic_embeds = pre_acoustic_embeds.masked_fill(~input_mask_expand_dim, 0) + ys_pad_embed.masked_fill(
            input_mask_expand_dim, 0)
        return sematic_embeds * tgt_mask, decoder_out * tgt_mask

    def _calc_att_loss(
            self,
            encoder_out: torch.Tensor,
            encoder_out_lens: torch.Tensor,
            ys_pad: torch.Tensor,
            ys_pad_lens: torch.Tensor,
    ):
        encoder_out_mask = (~make_pad_mask(encoder_out_lens, maxlen=encoder_out.size(1))[:, None, :]).to(
            encoder_out.device)
        if self.predictor_bias == 1:
            _, ys_pad = add_sos_eos(ys_pad, self.sos, self.eos, self.ignore_id)
            ys_pad_lens = ys_pad_lens + self.predictor_bias
        pre_acoustic_embeds, pre_token_length, _, pre_peak_index = self.predictor(encoder_out, ys_pad,
                                                                                  encoder_out_mask,
                                                                                  ignore_id=self.ignore_id)

        # sample hot word
        contextual_info = self._sample_hot_word(ys_pad, ys_pad_lens)

        # 0. sampler
        decoder_out_1st = None
        if self.sampling_ratio > 0.0:
            if self.step_cur < 2:
                logging.info("enable sampler in paraformer, sampling_ratio: {}".format(self.sampling_ratio))
            sematic_embeds, decoder_out_1st = self.sampler(encoder_out, encoder_out_lens, ys_pad, ys_pad_lens,
                                                           pre_acoustic_embeds, contextual_info)
        else:
            if self.step_cur < 2:
                logging.info("disable sampler in paraformer, sampling_ratio: {}".format(self.sampling_ratio))
            sematic_embeds = pre_acoustic_embeds

        # 1. Forward decoder
        decoder_outs = self.decoder(
            encoder_out, encoder_out_lens, sematic_embeds, ys_pad_lens, contextual_info=contextual_info
        )
        decoder_out, _ = decoder_outs[0], decoder_outs[1]

        if decoder_out_1st is None:
            decoder_out_1st = decoder_out
        # 2. Compute attention loss
        loss_att = self.criterion_att(decoder_out, ys_pad)
        acc_att = th_accuracy(
            decoder_out_1st.view(-1, self.vocab_size),
            ys_pad,
            ignore_label=self.ignore_id,
        )
        loss_pre = self.criterion_pre(ys_pad_lens.type_as(pre_token_length), pre_token_length)

        # Compute cer/wer using attention-decoder
        if self.training or self.error_calculator is None:
            cer_att, wer_att = None, None
        else:
            ys_hat = decoder_out_1st.argmax(dim=-1)
            cer_att, wer_att = self.error_calculator(ys_hat.cpu(), ys_pad.cpu())

        return loss_att, acc_att, cer_att, wer_att, loss_pre

    def cal_decoder_with_predictor(self, encoder_out, encoder_out_lens, sematic_embeds, ys_pad_lens, hw_list=None,
                                   clas_scale=1.0):
        if hw_list is None:
            # default hotword list
            hw_list = [torch.Tensor([self.sos]).long().to(encoder_out.device)]  # empty hotword list
            hw_list_pad = pad_list(hw_list, 0)
            if self.use_decoder_embedding:
                hw_embed = self.decoder.embed(hw_list_pad)
            else:
                hw_embed = self.bias_embed(hw_list_pad)
            _, (h_n, _) = self.bias_encoder(hw_embed)
            contextual_info = h_n.squeeze(0).repeat(encoder_out.shape[0], 1, 1)
        else:
            hw_lengths = [len(i) for i in hw_list]
            hw_list_pad = pad_list([torch.Tensor(i).long() for i in hw_list], 0).to(encoder_out.device)
            if self.use_decoder_embedding:
                hw_embed = self.decoder.embed(hw_list_pad)
            else:
                hw_embed = self.bias_embed(hw_list_pad)
            hw_embed = torch.nn.utils.rnn.pack_padded_sequence(hw_embed, hw_lengths, batch_first=True,
                                                               enforce_sorted=False)
            _, (h_n, _) = self.bias_encoder(hw_embed)
            # hw_embed, _ = torch.nn.utils.rnn.pad_packed_sequence(hw_embed, batch_first=True)
            contextual_info = h_n.squeeze(0).repeat(encoder_out.shape[0], 1, 1)
        decoder_outs = self.decoder(
            encoder_out, encoder_out_lens, sematic_embeds, ys_pad_lens, contextual_info=contextual_info
        )
        decoder_out = decoder_outs[0]
        decoder_out = torch.log_softmax(decoder_out, dim=-1)
        return decoder_out, ys_pad_lens

    def gen_clas_tf2torch_map_dict(self):
        tensor_name_prefix_torch = "bias_encoder"
        tensor_name_prefix_tf = "seq2seq/clas_charrnn"

        tensor_name_prefix_torch_emb = "bias_embed"
        tensor_name_prefix_tf_emb = "seq2seq"

        map_dict_local = {
            # in lstm
            "{}.weight_ih_l0".format(tensor_name_prefix_torch):
                {"name": "{}/rnn/lstm_cell/kernel".format(tensor_name_prefix_tf),
                 "squeeze": None,
                 "transpose": (1, 0),
                 "slice": (0, 512),
                 "unit_k": 512,
                 },  # (1024, 2048),(2048,512)
            "{}.weight_hh_l0".format(tensor_name_prefix_torch):
                {"name": "{}/rnn/lstm_cell/kernel".format(tensor_name_prefix_tf),
                 "squeeze": None,
                 "transpose": (1, 0),
                 "slice": (512, 1024),
                 "unit_k": 512,
                 },  # (1024, 2048),(2048,512)
            "{}.bias_ih_l0".format(tensor_name_prefix_torch):
                {"name": "{}/rnn/lstm_cell/bias".format(tensor_name_prefix_tf),
                 "squeeze": None,
                 "transpose": None,
                 "scale": 0.5,
                 "unit_b": 512,
                 },  # (2048,),(2048,)
            "{}.bias_hh_l0".format(tensor_name_prefix_torch):
                {"name": "{}/rnn/lstm_cell/bias".format(tensor_name_prefix_tf),
                 "squeeze": None,
                 "transpose": None,
                 "scale": 0.5,
                 "unit_b": 512,
                 },  # (2048,),(2048,)

            # in embed
            "{}.weight".format(tensor_name_prefix_torch_emb):
                {"name": "{}/contextual_encoder/w_char_embs".format(tensor_name_prefix_tf_emb),
                 "squeeze": None,
                 "transpose": None,
                 },  # (4235,256),(4235,256)
        }
        return map_dict_local

    def clas_convert_tf2torch(self,
                              var_dict_tf,
                              var_dict_torch):
        map_dict = self.gen_clas_tf2torch_map_dict()
        var_dict_torch_update = dict()
        for name in sorted(var_dict_torch.keys(), reverse=False):
            names = name.split('.')
            if names[0] == "bias_encoder":
                name_q = name
                if name_q in map_dict.keys():
                    name_v = map_dict[name_q]["name"]
                    name_tf = name_v
                    data_tf = var_dict_tf[name_tf]
                    if map_dict[name_q].get("unit_k") is not None:
                        dim = map_dict[name_q]["unit_k"]
                        i = data_tf[:, 0:dim].copy()
                        f = data_tf[:, dim:2 * dim].copy()
                        o = data_tf[:, 2 * dim:3 * dim].copy()
                        g = data_tf[:, 3 * dim:4 * dim].copy()
                        data_tf = np.concatenate([i, o, f, g], axis=1)
                    if map_dict[name_q].get("unit_b") is not None:
                        dim = map_dict[name_q]["unit_b"]
                        i = data_tf[0:dim].copy()
                        f = data_tf[dim:2 * dim].copy()
                        o = data_tf[2 * dim:3 * dim].copy()
                        g = data_tf[3 * dim:4 * dim].copy()
                        data_tf = np.concatenate([i, o, f, g], axis=0)
                    if map_dict[name_q]["squeeze"] is not None:
                        data_tf = np.squeeze(data_tf, axis=map_dict[name_q]["squeeze"])
                    if map_dict[name_q].get("slice") is not None:
                        data_tf = data_tf[map_dict[name_q]["slice"][0]:map_dict[name_q]["slice"][1]]
                    if map_dict[name_q].get("scale") is not None:
                        data_tf = data_tf * map_dict[name_q]["scale"]
                    if map_dict[name_q]["transpose"] is not None:
                        data_tf = np.transpose(data_tf, map_dict[name_q]["transpose"])
                    data_tf = torch.from_numpy(data_tf).type(torch.float32).to("cpu")
                    assert var_dict_torch[name].size() == data_tf.size(), "{}, {}, {} != {}".format(name, name_tf,
                                                                                                    var_dict_torch[
                                                                                                        name].size(),
                                                                                                    data_tf.size())
                    var_dict_torch_update[name] = data_tf
                    logging.info(
                        "torch tensor: {}, {}, loading from tf tensor: {}, {}".format(name, data_tf.size(), name_v,
                                                                                      var_dict_tf[name_tf].shape))
            elif names[0] == "bias_embed":
                name_tf = map_dict[name]["name"]
                data_tf = var_dict_tf[name_tf]
                if map_dict[name]["squeeze"] is not None:
                    data_tf = np.squeeze(data_tf, axis=map_dict[name]["squeeze"])
                if map_dict[name]["transpose"] is not None:
                    data_tf = np.transpose(data_tf, map_dict[name]["transpose"])
                data_tf = torch.from_numpy(data_tf).type(torch.float32).to("cpu")
                assert var_dict_torch[name].size() == data_tf.size(), "{}, {}, {} != {}".format(name, name_tf,
                                                                                                var_dict_torch[
                                                                                                    name].size(),
                                                                                                data_tf.size())
                var_dict_torch_update[name] = data_tf
                logging.info(
                    "torch tensor: {}, {}, loading from tf tensor: {}, {}".format(name, data_tf.size(), name_tf,
                                                                                  var_dict_tf[name_tf].shape))

        return var_dict_torch_update<|MERGE_RESOLUTION|>--- conflicted
+++ resolved
@@ -255,11 +255,8 @@
 
         # force_gatherable: to-device and to-tensor if scalar for DataParallel
         if self.length_normalized_loss:
-<<<<<<< HEAD
             batch_size = int((text_lengths + self.predictor_bias).sum())
-=======
-            batch_size = (text_lengths + self.predictor_bias).sum().type_as(batch_size)
->>>>>>> 5cf51241
+
         loss, stats, weight = force_gatherable((loss, stats, batch_size), loss.device)
         return loss, stats, weight
 
@@ -871,11 +868,8 @@
 
         # force_gatherable: to-device and to-tensor if scalar for DataParallel
         if self.length_normalized_loss:
-<<<<<<< HEAD
             batch_size = int((text_lengths + self.predictor_bias).sum())
-=======
-            batch_size = (text_lengths + self.predictor_bias).sum().type_as(batch_size)
->>>>>>> 5cf51241
+
         loss, stats, weight = force_gatherable((loss, stats, batch_size), loss.device)
         return loss, stats, weight
 
@@ -1502,11 +1496,8 @@
 
         # force_gatherable: to-device and to-tensor if scalar for DataParallel
         if self.length_normalized_loss:
-<<<<<<< HEAD
             batch_size = int((text_lengths + self.predictor_bias).sum())
-=======
-            batch_size = (text_lengths + self.predictor_bias).sum().type_as(batch_size)
->>>>>>> 5cf51241
+
         loss, stats, weight = force_gatherable((loss, stats, batch_size), loss.device)
         return loss, stats, weight
 
@@ -1777,11 +1768,8 @@
 
         # force_gatherable: to-device and to-tensor if scalar for DataParallel
         if self.length_normalized_loss:
-<<<<<<< HEAD
             batch_size = int((text_lengths + self.predictor_bias).sum())
-=======
-            batch_size = (text_lengths + self.predictor_bias).sum().type_as(batch_size)
->>>>>>> 5cf51241
+
         loss, stats, weight = force_gatherable((loss, stats, batch_size), loss.device)
         return loss, stats, weight
 
@@ -1983,11 +1971,8 @@
 
         # force_gatherable: to-device and to-tensor if scalar for DataParallel
         if self.length_normalized_loss:
-<<<<<<< HEAD
             batch_size = int((text_lengths + self.predictor_bias).sum())
-=======
-            batch_size = (text_lengths + self.predictor_bias).sum().type_as(batch_size)
->>>>>>> 5cf51241
+
         loss, stats, weight = force_gatherable((loss, stats, batch_size), loss.device)
         return loss, stats, weight
 
