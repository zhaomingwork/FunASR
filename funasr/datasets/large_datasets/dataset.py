import logging
import os
import random
from functools import partial

import torch
import torch.distributed as dist
import torchaudio
from kaldiio import ReadHelper
from torch.utils.data import IterableDataset

from funasr.datasets.large_datasets.datapipes.batch import MaxTokenBucketizerIterDataPipe
from funasr.datasets.large_datasets.datapipes.filter import FilterIterDataPipe
from funasr.datasets.large_datasets.datapipes.map import MapperIterDataPipe
from funasr.datasets.large_datasets.utils.clipping import clipping
from funasr.datasets.large_datasets.utils.filter import filter
from funasr.datasets.large_datasets.utils.padding import padding
from funasr.datasets.large_datasets.utils.tokenize import tokenize


def read_lists(list_file):
    lists = []
    with open(list_file, 'r', encoding='utf8') as fin:
        for line in fin:
            parts = line.strip()
            lists.append(parts)
    return lists


class AudioDataset(IterableDataset):
    def __init__(self, scp_lists, data_names, data_types, frontend_conf=None, shuffle=True, speed_perturb=None,
                 mode="train"):
        self.scp_lists = scp_lists
        self.data_names = data_names
        self.data_types = data_types
        self.frontend_conf = frontend_conf
        self.shuffle = shuffle
        self.mode = mode
        self.epoch = -1
        self.rank = 0
        self.world_size = 1
        self.worker_id = 0
        self.num_workers = 1
        self.speed_perturb = speed_perturb
        if self.speed_perturb is not None:
            logging.info("Using speed_perturb: {}".format(speed_perturb))

    def set_epoch(self, epoch):
        self.epoch = epoch

    def get_rank_data_list(self, data_index):
        assert dist.is_available()
        if dist.is_initialized():
            self.rank = dist.get_rank()
            self.world_size = dist.get_world_size()
        else:
            self.rank = 0
            self.world_size = 1

        if self.mode == "train":
            if self.shuffle:
                random.seed(self.epoch)
                random.shuffle(data_index)
            return data_index[self.rank::self.world_size]

        return data_index

    def get_worker_data_list(self, rank_data_index):
        worker_info = torch.utils.data.get_worker_info()
        if worker_info is None:
            self.worker_id = 0
            self.num_workers = 1
        else:
            self.worker_id = worker_info.id
            self.num_workers = worker_info.num_workers

        return rank_data_index[self.worker_id::self.num_workers]

    def close_reader(self, reader_list):
        for reader in reader_list:
            reader.close()

    def __iter__(self):
        data_index = list(range(len(self.scp_lists)))
        rank_data_index = self.get_rank_data_list(data_index)
        worker_data_index = self.get_worker_data_list(rank_data_index)

        for index in worker_data_index:
            data = dict(scp=self.scp_lists[index])

            assert 'scp' in data
            scp = data['scp']
            data_file_list = scp.strip().split()
            data_name_list = self.data_names.split(",")
            data_type_list = self.data_types.split(",")

            for file in data_file_list:
                assert os.path.exists(file), "{} not exists".format(file)

            assert len(data_file_list) == len(data_name_list) == len(data_type_list), \
                "The item number of data, data_names, data_types must be the same "

            reader_list = []
            for data_file, data_type in zip(data_file_list, data_type_list):
                if data_type == "kaldi_ark":
                    ark_reader = ReadHelper('ark:{}'.format(data_file))
                    reader_list.append(ark_reader)
                elif data_type == "text" or data_type == "sound" or data_type == 'text_hotword':
                    text_reader = open(data_file, "r")
                    reader_list.append(text_reader)
                elif data_type == "none":
                    continue
                else:
                    raise TypeError("Data type {} is not supported".format(data_type))

            for items in zip(*reader_list):
                sample_dict = {}
                for item, (data_name, data_type) in zip(items, zip(data_name_list, data_type_list)):
                    if data_type == "kaldi_ark":
                        key, mat = item
                        sample_dict[data_name] = mat
                        if data_name == "speech":
                            sample_dict["key"] = key
                    elif data_type == "sound":
                        key, path = item.strip().split()
                        waveform, sampling_rate = torchaudio.load(path)
                        if self.frontend_conf is not None:
                            if sampling_rate != self.frontend_conf["fs"]:
                                waveform = torchaudio.transforms.Resample(orig_freq=sampling_rate,
                                                                          new_freq=self.frontend_conf["fs"])(waveform)
                                sampling_rate = self.frontend_conf["fs"]
                        waveform = waveform.numpy()
                        mat = waveform[0]
                        if self.speed_perturb is not None:
                            speed = random.choice(self.speed_perturb)
                            if speed != 1.0:
                                mat, _ = torchaudio.sox_effects.apply_effects_tensor(
                                    torch.tensor(mat).view(1, -1), sampling_rate, [['speed', str(speed)], ['rate', str(sampling_rate)]])
                                mat = mat.view(-1).numpy()
                        sample_dict[data_name] = mat
                        sample_dict["sampling_rate"] = sampling_rate
                        if data_name == "speech":
                            sample_dict["key"] = key
                    elif data_type == "text_hotword":
                        text = item
                        segs = text.strip().split()
                        sample_dict[data_name] = segs[1:]
                        if "key" not in sample_dict:
                            sample_dict["key"] = segs[0]
                        sample_dict['hw_tag'] = 1
                    else:
                        text = item
                        segs = text.strip().split()
                        sample_dict[data_name] = segs[1:]
                        if "key" not in sample_dict:
                            sample_dict["key"] = segs[0]
                yield sample_dict

            self.close_reader(reader_list)


def len_fn_example(data):
    return 1


def len_fn_token(data):
    assert "speech" in data
    if "sampling_rate" in data:
        return (data["speech"].shape[0] / data["sampling_rate"]) * 1000.
    else:
        return data["speech"].shape[0]


def Dataset(data_list_file,
            dict,
            seg_dict,
            punc_dict,
            bpe_tokenizer,
            conf,
            frontend_conf,
            speed_perturb=None,
            mode="train",
            batch_mode="padding"):
    scp_lists = read_lists(data_list_file)
    shuffle = conf.get('shuffle', True)
    data_names = conf.get("data_names", "speech,text")
    data_types = conf.get("data_types", "kaldi_ark,text")
<<<<<<< HEAD
    dataset = AudioDataset(scp_lists, data_names, data_types, frontend_conf=frontend_conf, shuffle=shuffle,
                           speed_perturb=speed_perturb, mode=mode)
=======

    pre_hwfile = conf.get("pre_hwlist", None)
    pre_prob = conf.get("pre_prob", 0)  # unused yet

    hw_config = {"sample_rate": conf.get("sample_rate", 0.6),
                 "double_rate": conf.get("double_rate", 0.1),
                 "hotword_min_length": conf.get("hotword_min_length", 2),
                 "hotword_max_length": conf.get("hotword_max_length", 8),
                 "pre_prob": conf.get("pre_prob", 0.0)}

    if pre_hwfile is not None:
        pre_hwlist = []
        with open(pre_hwfile, 'r') as fin:
            for line in fin.readlines():
                pre_hwlist.append(line.strip())
    else:
        pre_hwlist = None

    dataset = AudioDataset(scp_lists, 
                           data_names, 
                           data_types, 
                           frontend_conf=frontend_conf, 
                           shuffle=shuffle, 
                           mode=mode, 
                           )
>>>>>>> 4cd79db4

    filter_conf = conf.get('filter_conf', {})
    filter_fn = partial(filter, **filter_conf)
    dataset = FilterIterDataPipe(dataset, fn=filter_fn)

    if "text" in data_names:
        vocab = {'vocab': dict, 'seg_dict': seg_dict, 'punc_dict': punc_dict, 'bpe_tokenizer': bpe_tokenizer, 'hw_config': hw_config}
        tokenize_fn = partial(tokenize, **vocab)
        dataset = MapperIterDataPipe(dataset, fn=tokenize_fn)

    if shuffle:
        buffer_conf = conf.get('shuffle_conf', {})
        buffer_size = buffer_conf['shuffle_size']
        sort_size = buffer_conf['sort_size']
    else:
        buffer_size = 0
        sort_size = 1

    batch_conf = conf.get('batch_conf', {})
    batch_size = batch_conf['batch_size']
    batch_type = batch_conf['batch_type']

    assert batch_type in ["example", "token"]
    if batch_type == 'example':
        len_fn = len_fn_example
    else:
        len_fn = len_fn_token

    dataset = MaxTokenBucketizerIterDataPipe(dataset,
                                             batch_size=batch_size,
                                             len_fn=len_fn,
                                             buffer_size=buffer_size,
                                             sort_size=sort_size,
                                             batch_mode=batch_mode)

    int_pad_value = conf.get("int_pad_value", -1)
    float_pad_value = conf.get("float_pad_value", 0.0)
    padding_conf = {"int_pad_value": int_pad_value, "float_pad_value": float_pad_value}
    padding_fn = partial(padding, **padding_conf)
    dataset = MapperIterDataPipe(dataset, fn=padding_fn if batch_mode == "padding" else clipping)

    return dataset<|MERGE_RESOLUTION|>--- conflicted
+++ resolved
@@ -185,10 +185,6 @@
     shuffle = conf.get('shuffle', True)
     data_names = conf.get("data_names", "speech,text")
     data_types = conf.get("data_types", "kaldi_ark,text")
-<<<<<<< HEAD
-    dataset = AudioDataset(scp_lists, data_names, data_types, frontend_conf=frontend_conf, shuffle=shuffle,
-                           speed_perturb=speed_perturb, mode=mode)
-=======
 
     pre_hwfile = conf.get("pre_hwlist", None)
     pre_prob = conf.get("pre_prob", 0)  # unused yet
@@ -211,10 +207,10 @@
                            data_names, 
                            data_types, 
                            frontend_conf=frontend_conf, 
-                           shuffle=shuffle, 
+                           shuffle=shuffle,
+                           speed_perturb=speed_perturb,
                            mode=mode, 
                            )
->>>>>>> 4cd79db4
 
     filter_conf = conf.get('filter_conf', {})
     filter_fn = partial(filter, **filter_conf)
