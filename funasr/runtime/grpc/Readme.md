--- conflicted
+++ resolved
@@ -52,7 +52,7 @@
 cd ../python/grpc
 python grpc_main_client_mic.py  --host $server_ip --port 10108
 ```
-<<<<<<< HEAD
+
 The `grpc_main_client_mic.py` follows the [original design] (https://github.com/alibaba-damo-academy/FunASR/tree/main/funasr/runtime/python/grpc#workflow-in-desgin) by sending audio_data with chunks. If you want to send audio_data in one request, here is an example:
 
 ```
@@ -113,9 +113,8 @@
     asyncio.run(test())
 
 ```
-=======
+
 
 ## Acknowledge
 1. This project is maintained by [FunASR community](https://github.com/alibaba-damo-academy/FunASR).
-2. We acknowledge [DeepScience](https://www.deepscience.cn) for contributing the grpc service.
->>>>>>> 284c4967
+2. We acknowledge [DeepScience](https://www.deepscience.cn) for contributing the grpc service.